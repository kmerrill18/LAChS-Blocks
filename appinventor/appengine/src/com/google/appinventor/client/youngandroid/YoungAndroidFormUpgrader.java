// -*- mode: java; c-basic-offset: 2; -*-
// Copyright 2009-2011 Google, All Rights reserved
// Copyright 2011-2012 MIT, All rights reserved
// Released under the Apache License, Version 2.0
// http://www.apache.org/licenses/LICENSE-2.0

package com.google.appinventor.client.youngandroid;

import static com.google.appinventor.client.Ode.MESSAGES;

import java.util.Map;

import com.google.appinventor.client.editor.simple.SimpleComponentDatabase;
import com.google.appinventor.client.editor.simple.components.MockVisibleComponent;
import com.google.appinventor.client.output.OdeLog;
import com.google.appinventor.client.properties.json.ClientJsonString;
import com.google.appinventor.common.utils.StringUtils;
import com.google.appinventor.components.common.YaVersion;
import com.google.appinventor.shared.properties.json.JSONArray;
import com.google.appinventor.shared.properties.json.JSONValue;
import com.google.gwt.user.client.ui.Button;
import com.google.gwt.user.client.ui.ClickListener;
import com.google.gwt.user.client.ui.DialogBox;
import com.google.gwt.user.client.ui.HTML;
import com.google.gwt.user.client.ui.VerticalPanel;
import com.google.gwt.user.client.ui.Widget;
import com.google.gwt.user.client.Window;

/**
 * A class that can upgrade a Young Android Form source file.
 *
 * @author lizlooney@google.com (Liz Looney)
 */
public final class YoungAndroidFormUpgrader {
  static class LoadException extends IllegalStateException {
    LoadException(String message) {
      super(message);
    }
  }

  private static final SimpleComponentDatabase COMPONENT_DATABASE =
      SimpleComponentDatabase.getInstance();

  private YoungAndroidFormUpgrader() {
  }

  /**
   * Upgrades the given sourceProperties if necessary.
   *
   * @param sourceProperties the properties from the source file
   * @return true if the sourceProperties was upgraded, false otherwise
   */
  public static boolean upgradeSourceProperties(Map<String, JSONValue> sourceProperties) {
    StringBuilder upgradeDetails = new StringBuilder();
    try {
      int srcYaVersion = getSrcYaVersion(sourceProperties);
      if (needToUpgrade(srcYaVersion)) {
        Map<String, JSONValue> formProperties =
            sourceProperties.get("Properties").asObject().getProperties();
        upgradeComponent(srcYaVersion, formProperties, upgradeDetails);
        // The sourceProperties were upgraded. Update the version number.
        setSrcYaVersion(sourceProperties);
        if (upgradeDetails.length() > 0) {
          Window.alert(MESSAGES.projectWasUpgraded(upgradeDetails.toString()));
        }
        return true;
      }
    } catch (LoadException e) {
      // This shouldn't happen. If it does it's our fault, not the user's fault.
      Window.alert(MESSAGES.unexpectedProblem(e.getMessage()));
      OdeLog.xlog(e);
    }
    return false;
  }

  private static int getSrcYaVersion(Map<String, JSONValue> sourceProperties) {
    int srcYaVersion = 0;
    if (sourceProperties.containsKey("YaVersion")) {
      String version = sourceProperties.get("YaVersion").asString().getString();
      srcYaVersion = Integer.parseInt(version);
    }
    return srcYaVersion;
  }

  private static void setSrcYaVersion(Map<String, JSONValue> sourceProperties) {
    sourceProperties.put("YaVersion", new ClientJsonString("" + YaVersion.YOUNG_ANDROID_VERSION));
  }

  private static boolean needToUpgrade(int srcYaVersion) {
    // Compare the source file's YoungAndroid version with the system's YoungAndroid version.
    final int sysYaVersion = YaVersion.YOUNG_ANDROID_VERSION;
    if (srcYaVersion > sysYaVersion) {
      // The source file's version is newer than the system's version.
      // This can happen if the user is using (or in the past has used) a non-production version of
      // App Inventor.
      // This can also happen if the user is connected to a new version of App Inventor and then
      // later is connected to an old version of App Inventor.
      // We'll try to load the project but there may be compatibility issues if the project uses
      // future components or other features that the current system doesn't understand.
      Window.alert(MESSAGES.newerVersionProject());
      return false;
    }

    if (srcYaVersion == 0) {
      // The source file doesn't have a YoungAndroid version number.
      // There are two situations that cause this:
      // 1. The project may have been downloaded from alpha (androidblocks.googlelabs.com) and
      // uploaded to beta (appinventor.googlelabs.com), which is illegal.
      // 2. The project may have been created with beta (appinventor.googlelabs.com) before we
      // started putting version numbers into the source file, which is legal, and nothing
      // really changed between version 0 and version 1.
      //
      // For a limited time, we assume #2, show a warning, and proceed.
      // TODO(lizlooney) - after the limited time is up (when we think that all appinventor
      // projects have been upgraded), we may decide to refuse to load the project.
      Window.alert(MESSAGES.veryOldProject());
    }

    return (srcYaVersion < sysYaVersion);
  }

  /*
   * Parses the JSON properties and upgrades the component if necessary.
   * This method is called recursively for nested components.
   */
  private static void upgradeComponent(int srcYaVersion,
      Map<String, JSONValue> componentProperties, StringBuilder upgradeDetails) {

    String componentType = componentProperties.get("$Type").asString().getString();

    // Get the source component version from the componentProperties.
    int srcCompVersion = 0;
    if (componentProperties.containsKey("$Version")) {
      String version = componentProperties.get("$Version").asString().getString();
      srcCompVersion = Integer.parseInt(version);
    }

    if (srcYaVersion < 2) {
      // In YOUNG_ANDROID_VERSION 2, the Logger component was removed; Notifier should be used
      // instead.
      // Here we change the Logger component to a Notifier component automatically. Sweet!
      // (We need to do this upgrade here, not in the upgradeComponentProperties method. This is
      // because the code below calls COMPONENT_DATABASE.getComponentVersion() and that will fail
      // if componentType is "Logger" because "Logger" isn't a valid component type anymore.)
      if (componentType.equals("Logger")) {
        componentType = "Notifier";
        srcCompVersion = COMPONENT_DATABASE.getComponentVersion(componentType);
        componentProperties.put("$Type", new ClientJsonString(componentType));
        componentProperties.put("$Version", new ClientJsonString("" + srcCompVersion));
        upgradeDetails.append(MESSAGES.upgradeDetailLoggerReplacedWithNotifier(
            componentProperties.get("$Name").asString().getString()));
      }
    }

    // Get the system component version from the component database.
    final int sysCompVersion = COMPONENT_DATABASE.getComponentVersion(componentType);

    // Upgrade if necessary.
    upgradeComponentProperties(componentProperties, componentType, srcCompVersion, sysCompVersion);

    if (srcYaVersion < 26) {
      // Beginning with YOUNG_ANDROID_VERSION 26:
      // - In .scm files, values for asset, BluetoothClient, component, lego_nxt_sensor_port,
      // and string properties no longer contain leading and trailing quotes.
      unquotePropertyValues(componentProperties, componentType);
    }

    // Upgrade nested components
    if (componentProperties.containsKey("$Components")) {
      JSONArray componentsArray = componentProperties.get("$Components").asArray();
      for (JSONValue nestedComponent : componentsArray.getElements()) {
        upgradeComponent(srcYaVersion, nestedComponent.asObject().getProperties(), upgradeDetails);
      }
    }
  }

  private static void upgradeComponentProperties(Map<String, JSONValue> componentProperties,
      String componentType, int srcCompVersion, final int sysCompVersion) {
    // Compare the source file's component version with the system's component version.
    if (srcCompVersion == 0) {
      // The source file doesn't have a version number for this component.
      // There are two situations that cause this:
      // 1. The project may have been downloaded from alpha (androidblocks.googlelabs.com) and
      // uploaded to beta (appinventor.googlelabs.com), which is illegal.
      // 2. The project may have been created with beta (appinventor.googlelabs.com) before we
      // started putting version numbers into the source file, which is legal, and nothing
      // really changed between version 0 and version 1.
      //
      // For a limited time, we assume #2 and pretend that the source file said version 1.
      // TODO(lizlooney) - after the limited time is up (when we think that all appinventor
      // projects have been upgraded), we may decide to refuse to load the project.
      srcCompVersion = 1;
    }

    if (srcCompVersion > sysCompVersion) {
      // This shouldn't happen because we should have already detected that the project is a newer
      // version than the system and returned false in needToUpgrade.
      // NOTE(lizlooney,user) - we need to make sure that this situation does not happen by
      // incrementing YaVersion.YOUNG_ANDROID_VERSION each time a component's version number is
      // incremented.
      throw new LoadException(
          MESSAGES.newerVersionComponentException(componentType, srcCompVersion, sysCompVersion));
    }

    if (srcCompVersion < sysCompVersion) {
      // NOTE(lizlooney,user) - when a component changes, increment the component's version
      // number in com.google.appinventor.components.common.YaVersion and add code here to upgrade
      // properties as necessary.
      if (componentType.equals("AccelerometerSensor")){
        srcCompVersion = upgradeAccelerometerSensorProperties(componentProperties, srcCompVersion);

      } else if (componentType.equals("ActivityStarter")) {
        srcCompVersion = upgradeActivityStarterProperties(componentProperties, srcCompVersion);

      } else if (componentType.equals("Ball")) {
        srcCompVersion = upgradeBallProperties(componentProperties, srcCompVersion);

      } else if (componentType.equals("BarcodeScanner")) {
        srcCompVersion = upgradeBarcodeScannerProperties(componentProperties, srcCompVersion);

      } else if (componentType.equals("BluetoothClient")) {
        srcCompVersion = upgradeBluetoothClientProperties(componentProperties, srcCompVersion);

      } else if (componentType.equals("BluetoothServer")) {
        srcCompVersion = upgradeBluetoothServerProperties(componentProperties, srcCompVersion);

      } else if (componentType.equals("Slider")) {
        srcCompVersion = upgradeSliderProperties(componentProperties, srcCompVersion);

      } else if (componentType.equals("TextToSpeech")) {
        srcCompVersion = upgradeTextToSpeechProperties(componentProperties, srcCompVersion);

      } else if (componentType.equals("Button")) {
        srcCompVersion = upgradeButtonProperties(componentProperties, srcCompVersion);

      } else if (componentType.equals("Camera")) {
        srcCompVersion = upgradeCameraProperties(componentProperties, srcCompVersion);

      } else if (componentType.equals("Canvas")) {
        srcCompVersion = upgradeCanvasProperties(componentProperties, srcCompVersion);

      } else if (componentType.equals("CheckBox")) {
        srcCompVersion = upgradeCheckBoxProperties(componentProperties, srcCompVersion);

      } else if (componentType.equals("Clock")) {
        srcCompVersion = upgradeClockProperties(componentProperties, srcCompVersion);

      } else if (componentType.equals("ContactPicker")) {
        srcCompVersion = upgradeContactPickerProperties(componentProperties, srcCompVersion);

      } else if (componentType.equals("DatePicker")) {
        srcCompVersion = upgradeDatePickerProperties(componentProperties, srcCompVersion);

      } else if (componentType.equals("EmailPicker")) {
        srcCompVersion = upgradeEmailPickerProperties(componentProperties, srcCompVersion);

      } else if (componentType.equals("File")) {
        srcCompVersion = upgradeFileProperties(componentProperties, srcCompVersion);

      } else if (componentType.equals("Form")) {
        srcCompVersion = upgradeFormProperties(componentProperties, srcCompVersion);

      } else if (componentType.equals("FtcColorSensor")) {
        srcCompVersion = upgradeFtcColorSensorProperties(componentProperties, srcCompVersion);

      } else if (componentType.equals("FtcCompassSensor")) {
        srcCompVersion = upgradeFtcCompassSensorProperties(componentProperties, srcCompVersion);

      } else if (componentType.equals("FtcDcMotor")) {
        srcCompVersion = upgradeFtcDcMotorProperties(componentProperties, srcCompVersion);

      } else if (componentType.equals("FtcDcMotorController")) {
        srcCompVersion = upgradeFtcDcMotorControllerProperties(componentProperties, srcCompVersion);

      } else if (componentType.equals("FtcDeviceInterfaceModule")) {
        srcCompVersion = upgradeFtcDeviceInterfaceModuleProperties(componentProperties,
            srcCompVersion);

      } else if (componentType.equals("FtcGamepad")) {
        srcCompVersion = upgradeFtcGamepadProperties(componentProperties, srcCompVersion);

      } else if (componentType.equals("FtcGyroSensor")) {
        srcCompVersion = upgradeFtcGyroSensorProperties(componentProperties, srcCompVersion);

      } else if (componentType.equals("FtcI2cDevice")) {
        srcCompVersion = upgradeFtcI2cDeviceProperties(componentProperties, srcCompVersion);

      } else if (componentType.equals("FtcIrSeekerSensor")) {
        srcCompVersion = upgradeFtcIrSeekerSensorProperties(componentProperties, srcCompVersion);

      } else if (componentType.equals("FtcLegacyModule")) {
        srcCompVersion = upgradeFtcLegacyModuleProperties(componentProperties, srcCompVersion);

      } else if (componentType.equals("FtcLinearOpMode")) {
        srcCompVersion = upgradeFtcLinearOpModeProperties(componentProperties, srcCompVersion);

      } else if (componentType.equals("FtcOpMode")) {
        srcCompVersion = upgradeFtcOpModeProperties(componentProperties, srcCompVersion);

      } else if (componentType.equals("FtcRobotController")) {
        srcCompVersion = upgradeFtcRobotControllerProperties(componentProperties, srcCompVersion);

      } else if (componentType.equals("FtcServoController")) {
        srcCompVersion = upgradeFtcServoControllerProperties(componentProperties, srcCompVersion);

      } else if (componentType.equals("FtcTouchSensor")) {
        srcCompVersion = upgradeFtcTouchSensorProperties(componentProperties, srcCompVersion);

      } else if (componentType.equals("FtcTouchSensorMultiplexer")) {
        srcCompVersion = upgradeFtcTouchSensorMultiplexerProperties(componentProperties, srcCompVersion);

      } else if (componentType.equals("FusiontablesControl")) {
        srcCompVersion = upgradeFusiontablesControlProperties(componentProperties, srcCompVersion);

      } else if (componentType.equals("HorizontalArrangement")) {
        srcCompVersion = upgradeHorizontalArrangementProperties(componentProperties, srcCompVersion);

      } else if (componentType.equals("Image")) {
        srcCompVersion = upgradeImageProperties(componentProperties, srcCompVersion);

      } else if (componentType.equals("ImagePicker")) {
        srcCompVersion = upgradeImagePickerProperties(componentProperties, srcCompVersion);

      } else if (componentType.equals("ImageSprite")) {
        srcCompVersion = upgradeImageSpriteProperties(componentProperties, srcCompVersion);

      } else if (componentType.equals("Label")) {
        srcCompVersion = upgradeLabelProperties(componentProperties, srcCompVersion);

      } else if (componentType.equals("ListPicker")) {
        srcCompVersion = upgradeListPickerProperties(componentProperties, srcCompVersion);

      } else if (componentType.equals("ListView")) {
        srcCompVersion = upgradeListViewProperties(componentProperties, srcCompVersion);

      } else if (componentType.equals("LocationSensor")) {
        srcCompVersion = upgradeLocationSensorProperties(componentProperties, srcCompVersion);

      } else if (componentType.equals("OrientationSensor")) {
        srcCompVersion = upgradeOrientationSensorProperties(componentProperties, srcCompVersion);

      } else if (componentType.equals("PasswordTextBox")) {
        srcCompVersion = upgradePasswordTextBoxProperties(componentProperties, srcCompVersion);

      } else if (componentType.equals("PhoneCall")) {
        srcCompVersion = upgradePhoneCallProperties(componentProperties, srcCompVersion);

      } else if (componentType.equals("PhoneNumberPicker")) {
        srcCompVersion = upgradePhoneNumberPickerProperties(componentProperties, srcCompVersion);

      } else if (componentType.equals("Player")) {
        srcCompVersion = upgradePlayerProperties(componentProperties, srcCompVersion);

      } else if (componentType.equals("Sound")) {
        srcCompVersion = upgradeSoundProperties(componentProperties, srcCompVersion);

      } else if (componentType.equals("SoundRecorder")) {
        srcCompVersion = upgradeSoundRecorderProperties(componentProperties, srcCompVersion);

      } else if (componentType.equals("TimePicker")) {
        srcCompVersion = upgradeTimePickerProperties(componentProperties, srcCompVersion);

      } else if (componentType.equals("TinyWebDB")) {
        srcCompVersion = upgradeTinyWebDBProperties(componentProperties, srcCompVersion);

      } else if (componentType.equals("VerticalArrangement")) {
        srcCompVersion = upgradeVerticalArrangementProperties(componentProperties, srcCompVersion);

      } else if (componentType.equals("VideoPlayer")) {
        srcCompVersion = upgradeVideoPlayerProperties(componentProperties, srcCompVersion);

      } else if (componentType.equals("TextBox")) {
        srcCompVersion = upgradeTextBoxProperties(componentProperties, srcCompVersion);

      } else if (componentType.equals("Texting")) {
        srcCompVersion = upgradeTextingProperties(componentProperties, srcCompVersion);

      }  else if (componentType.equals("Notifier")) {
        srcCompVersion = upgradeNotifierProperties(componentProperties, srcCompVersion);

      } else if (componentType.equals("Twitter")) {
        srcCompVersion = upgradeTwitterProperties(componentProperties, srcCompVersion);

      } else if (componentType.equals("Web")) {
        srcCompVersion = upgradeWebProperties(componentProperties, srcCompVersion);

      } else if (componentType.equals("WebViewer")) {
        srcCompVersion = upgradeWebViewerProperties(componentProperties, srcCompVersion);

      }

      if (srcCompVersion < sysCompVersion) {
        // If we got here, a component needed to be upgraded, but nothing handled it.
        // NOTE(lizlooney,user) - we need to make sure that this situation does not happen by
        // adding the appropriate code above to handle all component upgrades.
        throw new LoadException(
            MESSAGES.noUpgradeStrategyException(componentType, srcCompVersion, sysCompVersion));
      }

      // The component was upgraded. Update the $Version property.
      componentProperties.put("$Version", new ClientJsonString("" + srcCompVersion));

    }
  }

  private static void unquotePropertyValues(Map<String, JSONValue> componentProperties,
      String componentType) {
    // From the component database, get the map of property names and types for the component type.
    Map<String, String> propertyTypesByName =
        COMPONENT_DATABASE.getPropertyTypesByName(componentType);

    // Iterate through the component properties.
    for (String propertyName : componentProperties.keySet()) {
      // Get the property type.
      String propertyType = propertyTypesByName.get(propertyName);
      // In theory the check for propertyType == null shouldn't be necessary
      // but I have sometimes had a problem with it being null when running
      // with GWT debugging. Maybe it changes the timing somehow. Anyway,
      // this test for null should not hurt anything. -Sharon
      if (propertyType == null) {
        OdeLog.wlog("Couldn't find propertyType for property " + propertyName +
            " in component type " + componentType);
        continue;
      }
      // If the property type is one that was previously quoted, unquote the value.
      if (propertyType.equals("asset") ||
          propertyType.equals("BluetoothClient") ||
          propertyType.equals("component") ||
          propertyType.equals("lego_nxt_sensor_port") ||
          propertyType.equals("string")) {
        // Unquote the property value.
        JSONValue propertyValue = componentProperties.get(propertyName);
        String propertyValueString = propertyValue.asString().getString();
        propertyValueString = StringUtils.unquote(propertyValueString);
        componentProperties.put(propertyName, new ClientJsonString(propertyValueString));
      }
    }
  }

  private static int upgradeAccelerometerSensorProperties(Map<String, JSONValue> componentProperties,
      int srcCompVersion) {
    if (srcCompVersion < 2) {
      // The AccelerometerSensor.MinimumInterval property was added.
      // No properties need to be modified to upgrade to version 2.
      srcCompVersion = 2;
    }
    if (srcCompVersion < 3) {
      // The AccelerometerSensor.Sensitivity property was added.
      // No properties need to be modified to upgrade to version 3.
      srcCompVersion = 3;
    }
    return srcCompVersion;
  }

  private static int upgradeActivityStarterProperties(Map<String, JSONValue> componentProperties,
      int srcCompVersion) {
    if (srcCompVersion < 2) {
      // The ActivityStarter.DataType, ActivityStarter.ResultType, and ActivityStarter.ResultUri
      // properties were added.
      // The ActivityStarter.ResolveActivity method was added.
      // The ActivityStarter.ActivityError event was added.
      // No properties need to be modified to upgrade to version 2.
      srcCompVersion = 2;
    }
    if (srcCompVersion < 3) {
      // The ActivityStarter.ActivityError event was marked userVisible false and is no longer
      // used.
      // No properties need to be modified to upgrade to version 3.
      srcCompVersion = 3;
    }
    if (srcCompVersion < 4) {
      // The ActivityStarter.StartActivity method was modified to provide the parent Form's
      // screen animation type.
      // No properties need to be modified to upgrade to version 4.
      srcCompVersion = 4;
    }
    if (srcCompVersion < 5) {
      // The ActivityStarter.ActivityCanceled event was added.
      // No properties need to be modified to upgrade to version 5.
      srcCompVersion = 5;
    }
    if (srcCompVersion < 6) {
      // Extras property was added to accept a list of key-value pairs to put to the intent
      String defaultValue = "";
      boolean sendWarning = false;

      if (componentProperties.containsKey("ExtraKey")) {
        String extraKeyValue = componentProperties.get("ExtraKey").asString().getString();
        if (!extraKeyValue.equals(defaultValue)) {
          sendWarning = true;
        }
      }

      if (componentProperties.containsKey("ExtraValue")) {
        String extraValueValue = componentProperties.get("ExtraValue").asString().getString();
        if (!extraValueValue.equals(defaultValue)) {
          sendWarning = true;
        }
      }

      if (sendWarning) {
        Window.alert(MESSAGES.extraKeyValueWarning());
      }

      srcCompVersion = 6;
    }
    return srcCompVersion;
  }

  private static int upgradeBallProperties(Map<String, JSONValue> componentProperties,
      int srcCompVersion) {
    if (srcCompVersion < 2) {
      // The Heading property was changed from int to double
      srcCompVersion = 2;
    }
    if (srcCompVersion < 3) {
      // The Z property was added
      srcCompVersion = 3;
    }
    if (srcCompVersion < 4) {
      // The TouchUp, TouchDown, and Flung events were added. (for all sprites)
      // No properties need to be modified to upgrade to version 4.
      srcCompVersion = 4;
      }
    if (srcCompVersion < 5) {
      // The callback parameters speed and heading were added to Flung.
      srcCompVersion = 5;
    }
    return srcCompVersion;
  }
  private static int upgradeBarcodeScannerProperties(Map<String, JSONValue> componentProperties,
      int srcCompVersion) {
    if (srcCompVersion < 2) {
      // The UseExternalScanner property was added.
      srcCompVersion = 2;
    }
    return srcCompVersion;
  }

  private static int upgradeBluetoothClientProperties(Map<String, JSONValue> componentProperties,
      int srcCompVersion) {
    if (srcCompVersion < 2) {
      // The BluetoothClient.Enabled property was added.
      // No properties need to be modified to upgrade to version 2.
      srcCompVersion = 2;
    }
    if (srcCompVersion < 3) {
      // The BluetoothClient.BluetoothError event was marked userVisible false and is no longer
      // used.
      // No properties need to be modified to upgrade to version 3.
      srcCompVersion = 3;
    }
    if (srcCompVersion < 4) {
      // The BluetoothClient.DelimiterByte property was added.
      // No properties need to be modified to upgrade to version 4.
      srcCompVersion = 4;
    }
    if (srcCompVersion < 5) {
      // The BluetoothClient.Secure property was added.
      // No properties need to be modified to upgrade to version 5.
      srcCompVersion = 5;
    }
    return srcCompVersion;
  }

  private static int upgradeBluetoothServerProperties(Map<String, JSONValue> componentProperties,
      int srcCompVersion) {
    if (srcCompVersion < 2) {
      // The BluetoothServer.Enabled property was added.
      // No properties need to be modified to upgrade to version 2.
      srcCompVersion = 2;
    }
    if (srcCompVersion < 3) {
      // The BluetoothServer.BluetoothError event was marked userVisible false and is no longer
      // used.
      // No properties need to be modified to upgrade to version 3.
      srcCompVersion = 3;
    }
    if (srcCompVersion < 4) {
      // The BluetoothServer.DelimiterByte property was added.
      // No properties need to be modified to upgrade to version 4.
      srcCompVersion = 4;
    }
    if (srcCompVersion < 5) {
      // The BluetoothServer.Secure property was added.
      // No properties need to be modified to upgrade to version 5.
      srcCompVersion = 5;
    }
    return srcCompVersion;
  }
  private static int upgradeSliderProperties(Map<String, JSONValue> componentProperties,
      int srcCompVersion) {
    if (srcCompVersion < 1) {
      // Initial version. Placeholder for future upgrades
      srcCompVersion = 1;
    }
    if (srcCompVersion < 2) {
      // Added the property to allow for the removal of the Thumb Slider
      srcCompVersion = 2;
    }
    return srcCompVersion;
  }

  private static int upgradeTextToSpeechProperties(Map<String, JSONValue> componentProperties,
      int srcCompVersion) {
    if (srcCompVersion < 2) {
      // Added speech pitch and rate
      srcCompVersion = 2;
    }
    if (srcCompVersion < 3) {
      // The AvailableLanguages property was added
      // The AvailableCountires property was added
      // No properties need to be modified to upgrade to version 3.
      srcCompVersion = 3;
    }
    if (srcCompVersion < 4) {
      // the Country designer property was changed to use a ChoicePropertyEditor
      // the Language designer property was changed to use a ChoicePropertyEditor
      srcCompVersion = 4;
    }
    if (srcCompVersion < 5) {
      // default value was added to the Country designer property
      // default value was added to the Language designer property
      srcCompVersion = 5;
    }
    return srcCompVersion;
  }

  private static int upgradeButtonProperties(Map<String, JSONValue> componentProperties,
      int srcCompVersion) {
    if (srcCompVersion < 2) {
      // The Alignment property was renamed to TextAlignment.
      handlePropertyRename(componentProperties, "Alignment", "TextAlignment");
      // Properties related to this component have now been upgraded to version 2.
      srcCompVersion = 2;
    }
    if (srcCompVersion < 3) {
      // The LongClick event was added.
      // No properties need to be modified to upgrade to version 3.
      srcCompVersion = 3;
    }
    if (srcCompVersion < 4) {
      // The Shape property was added.
      // No properties need to be modified to upgrade to version 4.
      srcCompVersion = 4;
    }
    if (srcCompVersion < 5) {
      // The ShowFeedback property was added.
      // No properties need to be modified to upgrade to version 5.
      srcCompVersion = 5;
    }
    if (srcCompVersion < 6) {
      // - Added TouchUp and TouchDown events
      // - FontSize, FontBold, FontItalic properties made visible in block editor
      // No properties need to be modified to upgrade to version 6.
      srcCompVersion = 6;
    }
    return srcCompVersion;
  }

  private static int upgradeCameraProperties(Map<String, JSONValue> componentProperties,
      int srcCompVersion) {
    if (srcCompVersion < 2) {
      // The UseFront property was added.
      // No properties need to be modified to upgrade to version 2.
      srcCompVersion = 2;
    }
    if (srcCompVersion < 3) {
      // The UseFront property was removed, it isn't supported in
      // newer versions of Android
      if (componentProperties.containsKey("UseFront")) {
        componentProperties.remove("UseFront");
        upgradeWarnDialog(MESSAGES.useFrontDeprecated());
      }
      srcCompVersion = 3;
    }
    return srcCompVersion;
  }

  private static int upgradeCanvasProperties(Map<String, JSONValue> componentProperties,
      int srcCompVersion) {
    if (srcCompVersion < 2) {
      // The LineWidth property was added.
      // No properties need to be modified to upgrade to version 2.
      srcCompVersion = 2;
    }
    if (srcCompVersion < 3) {
      // The FontSize and TextAlignment properties and
      // the DrawText and DrawTextAtAngle methods were added.
      // No properties need to be modified to upgrade to version 3.
      srcCompVersion = 3;
    }
    if (srcCompVersion < 4) {
      // No properties need to be modified to upgrade to version 4.
      // The Save and SaveAs methods were added.
      srcCompVersion = 4;
    }
    if (srcCompVersion < 5) {
      // No properties need to be modified to upgrade to version 5.
      // The methods GetBackgroundPixelColor, GetPixelColor, and
      // SetBackgroundPixelColor were added.
      srcCompVersion = 5;
    }
    if (srcCompVersion < 6) {
      // No properties need to be modified to upgrade to version 6.
      // The events TouchDown, TouchUp, and Flung were added.
      srcCompVersion = 6;
    }
    if (srcCompVersion < 7) {
      // The callback parameters speed and heading were added to Flung.
      srcCompVersion = 7;
    }
    if (srcCompVersion < 8) {
      // DrawCircle parameter names changed to centerx,centery, radius
      // Touched parameter touchedSprite name changed to touchedAnySprite
      // Dragged parameter draggedSprite name changed to draggedAnySprite
      srcCompVersion = 8;
    }
    if (srcCompVersion < 9) {
      // DrawCircle takes a new isFilled as fourth parameter.
      srcCompVersion = 9;
    }
    if (srcCompVersion < 10) {
      // TextAlignment default was changed to Component.ALIGNMENT_CENTER.
      // Previously the default was ALIGNMENT_NORMAL (left).
      int oldDefault = 0; // ALIGNMENT_NORMAL (left)
      JSONValue def = new ClientJsonString(Integer.toString(oldDefault));
      componentProperties.put("TextAlignment", def);
      srcCompVersion = 10;
    }
    return srcCompVersion;
  }

  private static int upgradeCheckBoxProperties(Map<String, JSONValue> componentProperties,
      int srcCompVersion) {
    if (srcCompVersion < 2) {
      // The Value property was renamed to Checked.
      handlePropertyRename(componentProperties, "Value", "Checked");
      // Properties related to this component have now been upgraded to version 2.
      srcCompVersion = 2;
    }
    return srcCompVersion;
  }

  private static int upgradeClockProperties(Map<String, JSONValue> componentProperties,
    int srcCompVersion) {
    if (srcCompVersion < 3) {
      // (2) The FormatDate and FormatDateTime methods were modified to take another parameter of pattern.
      // No properties need to be modified to upgrade to version 2.
      // (3) Duration Support was added
      // No properties need to be added to upgrade to version 3.
      srcCompVersion = 3;
    }
    return srcCompVersion;
  }

  private static int upgradeContactPickerProperties(Map<String, JSONValue> componentProperties,
      int srcCompVersion) {
    if (srcCompVersion < 2) {
      // The Alignment property was renamed to TextAlignment.
      handlePropertyRename(componentProperties, "Alignment", "TextAlignment");
      // Properties related to this component have now been upgraded to version 2.
      srcCompVersion = 2;
    }
    if (srcCompVersion < 3) {
      // The Open method was added.  No changes are needed.
      srcCompVersion = 3;
    }
    if (srcCompVersion < 4) {
      // The Shape property was added.
      // No properties need to be modified to upgrade to version 4.
      srcCompVersion = 4;
    }
    if (srcCompVersion < 5) {
      // The PhoneNumber, PhoneNumberList, and EmailAddressList properties were added.
      // For Eclair and up, we now use ContactsContract instead of the deprecated Contacts.
      srcCompVersion = 5;
    }
    if (srcCompVersion < 6) {
      // The ContactUri property was added.
      // No properties need to be modified to upgrade to version 6.
      srcCompVersion = 6;
    }
    return srcCompVersion;
  }

  private static int upgradeDatePickerProperties(Map<String, JSONValue> componentProperties,
      int srcCompVersion) {
    if (srcCompVersion < 2) {
      // The SetDateToDisplay and LaunchPicker methods were added.
      // No properties need to be modified to upgrade to version 2.
      srcCompVersion = 2;
    }
    if (srcCompVersion < 3) {
      // SetDateToDisplayFromInstant, and Instant property are added.
      // No properties need to be modified to upgrade to version 3.
      srcCompVersion = 3;
    }
    return srcCompVersion;
  }

  private static int upgradeEmailPickerProperties(Map<String, JSONValue> componentProperties,
      int srcCompVersion) {
    if (srcCompVersion < 2) {
      // The Alignment property was renamed to TextAlignment.
      handlePropertyRename(componentProperties, "Alignment", "TextAlignment");
      // Properties related to this component have now been upgraded to version 2.
      srcCompVersion = 2;
    }
    if (srcCompVersion < 3) {
      // RequestFocus function was added (via TextBoxBase)
      srcCompVersion = 3;
    }
    return srcCompVersion;
  }

  private static int upgradeFileProperties(Map<String, JSONValue> componentProperties,
      int srcCompVersion) {
    if(srcCompVersion < 2) {
      // File.AfterFileSaved event was added.
      // No properties need to be modified to upgrade to version 2.
      srcCompVersion = 2;
    }
    return srcCompVersion;
  }

  private static int upgradeFormProperties(Map<String, JSONValue> componentProperties,
      int srcCompVersion) {
    if (srcCompVersion < 2) {
      // The Screen.Scrollable property was added.
      // If the form contains a direct child component whose height is set to fill parent,
      // we set the Scrollable property value to false.
      if (componentProperties.containsKey("$Components")) {
        JSONArray componentsArray = componentProperties.get("$Components").asArray();
        for (JSONValue nestedComponent : componentsArray.getElements()) {
          Map<String, JSONValue> nestedComponentProperties =
              nestedComponent.asObject().getProperties();
          if (nestedComponentProperties.containsKey("Height")) {
            JSONValue heightValue = nestedComponentProperties.get("Height");
            String heightString = heightValue.asString().getString();
            try {
              int height = Integer.parseInt(heightString);
              if (height == MockVisibleComponent.LENGTH_FILL_PARENT) {
                // Set the Form's Scrollable property to false.
                componentProperties.put("Scrollable", new ClientJsonString("False"));
                break;
              }
            } catch (NumberFormatException e) {
              // Ignore this. If we throw an exception here, the project is unrecoverable.
            }
          }
        }
      }
      // Properties related to this component have now been upgraded to version 2.
      srcCompVersion = 2;
    }
    if (srcCompVersion < 3) {
      // The Screen.Icon property was added.
      // No properties need to be modified to upgrade to version 3.
      srcCompVersion = 3;
    }
    if (srcCompVersion < 4) {
      // The Screen.ErrorOccurred event was added.
      // No properties need to be modified to upgrade to version 4.
      srcCompVersion = 4;
    }
    if (srcCompVersion < 5) {
      // The Screen.ScreenOrientation property and Screen.ScreenOrientationChanged event were
      // added.
      // No properties need to be modified to upgrade to version 5.
      srcCompVersion = 5;
    }
    if (srcCompVersion < 6) {
      // The SwitchForm and SwitchFormWithArgs methods were removed and the OtherScreenClosed event
      // was added.
      srcCompVersion = 6;
    }
    if (srcCompVersion < 7) {
      // The VersionCode and VersionName properties were added. No properties need to be modified
      // to update to version 7.
      srcCompVersion = 7;
    }

    if (srcCompVersion < 8) {
      // The AlignHorizontal and AlignVertical properties were added. No blocks need to be modified
      // to upgrade to version 8.
      srcCompVersion = 8;
    }
    if (srcCompVersion < 9) {
      // The OpenScreenAnimation and CloseScreenAnimation properties were added. No blocks need
      // to be modified to upgrade to version 9.
      srcCompVersion = 9;
    }
    if (srcCompVersion < 10) {
      // The BackPressed event was added. No blocks need to be modified to upgrade to version 10.
      srcCompVersion = 10;
    }
    if (srcCompVersion < 11) {
      // OpenScreenAnimation and CloseScreenAnimation are now properties.
      srcCompVersion = 11;
    }
    if (srcCompVersion < 12) {
      // The AboutScreen property was added.
      srcCompVersion = 12;
    }
    if (srcCompVersion < 13) {
      // The Scrollable property was set to False by default.
      if (componentProperties.containsKey("Scrollable")){
        String value = ((ClientJsonString)componentProperties.get("Scrollable")).getString();
        if (value.equals("False")){
          componentProperties.remove("Scrollable");
        }
      }
      else {
        componentProperties.put("Scrollable", new ClientJsonString("True"));
      }
      srcCompVersion = 13;
    }

    if (srcCompVersion < 15) {
      // The AppName property was added.
      // The Compatibility Mode property was added. No properties need to be modified to update to
      // version 7.
      srcCompVersion = 15;
    }
    if (srcCompVersion < 16) {
      // The ShowStatusBar property was added.
      // The TitleVisible property was added.
      srcCompVersion = 16;
    }
    if (srcCompVersion < 17) {
      // The CompatibilityMode property was added
      // When upgrading projects, turn on Compatbility Mode
      // NOTE: This change never saw production, but was on various
      // Test Instances
      componentProperties.put("CompatibilityMode", new ClientJsonString("True"));
      srcCompVersion = 17;
    }

    if (srcCompVersion < 18) {
      // Compatilibity Mode property turned into the Sizing property
      if (componentProperties.containsKey("CompatibilityMode")) {
        componentProperties.remove("CompatibilityMode");
      } else {
        componentProperties.put("Sizing", new ClientJsonString("Responsive"));
      }
      srcCompVersion = 18;
    }

    if (srcCompVersion < 19) {
      // Added HideKeyboard
      srcCompVersion = 19;
    }

<<<<<<< HEAD
    return srcCompVersion;
  }

  private static int upgradeFtcColorSensorProperties(Map<String, JSONValue> componentProperties,
      int srcCompVersion) {
    if (srcCompVersion < 2) {
      // - The ColorToHSV method was renamed ConvertColorToHSV.
      // - The HSVToColor method was renamed ConvertHSVToColor.
      // - The HSVToColorWithAlpha method was renamed ConvertHSVToColorWithAlpha.
      // - The RGBToHSV method was renamed ConvertRGBToHSV.
      // - The ARGB method was renamed CreateARGB.
      // - The RGB method was renamed CreateRGB.
      // - The Alpha method was renamed ExtractAlpha.
      // - The Red method was renamed ExtractRed.
      // - The Green method was renamed ExtractGreen.
      // - The Blue method was renamed ExtractBlue.
      // - The Hue method was renamed ExtractHue.
      // - The Saturation method was renamed ExtractSaturation.
      // - The Value method was renamed ExtractValue.
      // No designer properties need to be modified to upgrade to version 2.
      srcCompVersion = 2;
    }
    return srcCompVersion;
  }

  private static int upgradeFtcCompassSensorProperties(Map<String, JSONValue> componentProperties,
      int srcCompVersion) {
    if (srcCompVersion < 2) {
      // - The Mode_MEASUREMENT property (blocks only) was renamed CompassMode_MEASUREMENT_MODE.
      // - The Mode_CALIBRATION property (blocks only) was renamed CompassMode_CALIBRATION_MODE.
      // No designer properties need to be modified to upgrade to version 2.
      srcCompVersion = 2;
    }
    return srcCompVersion;
  }

  private static int upgradeFtcDcMotorProperties(Map<String, JSONValue> componentProperties,
      int srcCompVersion) {
    if (srcCompVersion < 2) {
      // - The ChannelMode property (blocks only) was renamed Mode.
      // No designer properties need to be modified to upgrade to version 2.
      srcCompVersion = 2;
    }
    return srcCompVersion;
  }

  private static int upgradeFtcDcMotorControllerProperties(
      Map<String, JSONValue> componentProperties, int srcCompVersion) {
    if (srcCompVersion < 2) {
      // - The SetMotorPowerForGroup function was added.
      // - The BatteryVoltage (blocks only) property was added.
      // - The SetGearRatio function was added.
      // - The GetGearRatio function was added.
      // - The SetDifferentialControlLoopCoefficients function was added.
      // - The GetDifferentialControlLoopCoefficientP function was added.
      // - The GetDifferentialControlLoopCoefficientI function was added.
      // - The GetDifferentialControlLoopCoefficientD function was added.
      // No designer properties need to be modified to upgrade to version 2.
      srcCompVersion = 2;
    }
    if (srcCompVersion < 3) {
      // - The MotorControllerDeviceMode property setter was added.
      // No designer properties need to be modified to upgrade to version 3.
      srcCompVersion = 3;
    }
    if (srcCompVersion < 4) {
      // - The DeviceMode_READ_ONLY property was deprecated.
      // - The DeviceMode_WRITE_ONLY property was deprecated.
      // - The MotorControllerDeviceMode property was deprecated.
      // No designer properties need to be modified to upgrade to version 4.
      srcCompVersion = 4;
    }
    return srcCompVersion;
  }

  private static int upgradeFtcDeviceInterfaceModuleProperties(
      Map<String, JSONValue> componentProperties, int srcCompVersion) {
    if (srcCompVersion < 2) {
      // - The GetI2cReadCache method was renamed GetCopyOfReadBuffer.
      // - The GetI2cWriteCache method was renamed GetCopyOfWriteBuffer.
      // - The SetI2cWriteCache method was renamed CopyBufferIntoWriteBuffer.
      // - The ReadI2cCacheFromModule method was renamed ReadI2cCacheFromController.
      // - The WriteI2cCacheToModule method was renamed WriteI2cCacheToController.
      // - The WriteI2cPortFlagOnlyToModule method was renamed WriteI2cPortFlagOnlyToController.
      // No designer properties need to be modified to upgrade to version 2.
      srcCompVersion = 2;
    }
    if (srcCompVersion < 3) {
      // - The ClearI2cPortActionFlag method was added.
      // No designer properties need to be modified to upgrade to version 3.
      srcCompVersion = 3;
    }
    return srcCompVersion;
  }

  private static int upgradeFtcGamepadProperties(Map<String, JSONValue> componentProperties,
      int srcCompVersion) {
    if (srcCompVersion < 2) {
      // - The Type property was added.
      // No designer properties need to be modified to upgrade to version 2.
      srcCompVersion = 2;
    }
    return srcCompVersion;
  }

  private static int upgradeFtcGyroSensorProperties(Map<String, JSONValue> componentProperties,
      int srcCompVersion) {
    if (srcCompVersion < 2) {
      // - The Calibrate method was added.
      // - The IsCalibrating method was added.
      // - The ResetZAxisIntegrator method was added.
      // - The HeadingMode_CARDINAL property was added.
      // - The HeadingMode_CARTESIAN property was added.
      // - The HeadingMode property was added.
      // - The Heading property was added.
      // - The RawX property was added.
      // - The RawY property was added.
      // - The RawZ property was added.
      // No designer properties need to be modified to upgrade to version 2.
      srcCompVersion = 2;
    }
    if (srcCompVersion < 3) {
      // - The MAX_NEW_I2C_ADDRESS property was added.
      // - The MIN_NEW_I2C_ADDRESS property was added.
      // - The I2cAddress property was added
      // No designer properties need to be modified to upgrade to version 3.
      srcCompVersion = 3;
    }
    return srcCompVersion;
  }

  private static int upgradeFtcI2cDeviceProperties(Map<String, JSONValue> componentProperties,
      int srcCompVersion) {
    if (srcCompVersion < 2) {
      // - The GetI2cReadCache method was renamed GetCopyOfReadBuffer.
      // - The GetI2cWriteCache method was renamed GetCopyOfWriteBuffer.
      // - The SetI2cWriteCache method was renamed CopyBufferIntoWriteBuffer.
      // - The ReadI2cCacheFromModule method was renamed ReadI2cCacheFromController.
      // - The WriteI2cCacheToModule method was renamed WriteI2cCacheToController.
      // - The WriteI2cPortFlagOnlyToModule method was renamed WriteI2cPortFlagOnlyToController.
      // No designer properties need to be modified to upgrade to version 2.
      srcCompVersion = 2;
    }
    return srcCompVersion;
  }

  private static int upgradeFtcIrSeekerSensorProperties(Map<String, JSONValue> componentProperties,
      int srcCompVersion) {
    if (srcCompVersion < 2) {
      // - The Mode_1200HZ_AC property (blocks only) was renamed Mode_1200HZ.
      // - The Mode_600HZ_DC property (blocks only) was renamed Mode_600HZ.
      // No designer properties need to be modified to upgrade to version 2.
      srcCompVersion = 2;
    }
    return srcCompVersion;
  }

  private static int upgradeFtcLegacyModuleProperties(Map<String, JSONValue> componentProperties,
      int srcCompVersion) {
    if (srcCompVersion < 2) {
      // - The EnableNxtI2cReadMode method was renamed EnableI2cReadMode.
      // - The EnableNxtI2cWriteMode method was renamed EnableI2cWriteMode.
      // - The GetI2cReadCache method was renamed GetCopyOfReadBuffer.
      // - The GetI2cWriteCache method was renamed GetCopyOfWriteBuffer.
      // - The IsNxtI2cPortActionFlagSet method was renamed IsI2cPortActionFlagSet.
      // - The SetI2cWriteCache method was renamed CopyBufferIntoWriteBuffer.
      // - The SetNxtI2cPortActionFlag method was renamed SetI2cPortActionFlag.
      // - The ReadI2cCacheFromModule method was renamed ReadI2cCacheFromController.
      // - The WriteI2cCacheToModule method was renamed WriteI2cCacheToController.
      // - The WriteI2cPortFlagOnlyToModule method was renamed WriteI2cPortFlagOnlyToController.
      // No designer properties need to be modified to upgrade to version 2.
      srcCompVersion = 2;
    }
    if (srcCompVersion < 3) {
      // - The ClearI2cPortActionFlag method was added.
      // No designer properties need to be modified to upgrade to version 3.
      srcCompVersion = 3;
    }
    return srcCompVersion;
  }

  private static int upgradeFtcLinearOpModeProperties(Map<String, JSONValue> componentProperties,
      int srcCompVersion) {
    if (srcCompVersion < 2) {
      // - The WaitOneHardwareCycle method was renamed WaitOneFullHardwareCycle.
      // No designer properties need to be modified to upgrade to version 2.
      srcCompVersion = 2;
    }
    if (srcCompVersion < 3) {
      // - The Time property was added.
      // No designer properties need to be modified to upgrade to version 3.
      srcCompVersion = 3;
    }
    if (srcCompVersion < 4) {
      // - The Idle method was added.
      // - The IsStarted method was added.
      // - The IsStopRequested method was added.
      // - The RequestOpModeStop method was added.
      srcCompVersion = 4;
    }
    return srcCompVersion;
  }

  private static int upgradeFtcOpModeProperties(Map<String, JSONValue> componentProperties,
      int srcCompVersion) {
    if (srcCompVersion < 2) {
      // - The Time property was added.
      // No designer properties need to be modified to upgrade to version 3.
      srcCompVersion = 2;
    }
    if (srcCompVersion < 3) {
      // - The RequestOpModeStop method was added.
      srcCompVersion = 3;
    }
    return srcCompVersion;
  }

  private static int upgradeFtcRobotControllerProperties(Map<String, JSONValue> componentProperties,
      int srcCompVersion) {
    if (srcCompVersion < 2) {
      // - The LogDevices function was added.
      // No designer properties need to be modified to upgrade to version 2.
      srcCompVersion = 2;
    }
    if (srcCompVersion < 3) {
      // - The TelemetrySorted property was added.
      // No designer properties need to be modified to upgrade to version 3.
      srcCompVersion = 3;
    }
    return srcCompVersion;
  }

  private static int upgradeFtcServoControllerProperties(Map<String, JSONValue> componentProperties,
      int srcCompVersion) {
    if (srcCompVersion < 2) {
      // - The SetServoPositionAndSpeed function was added.
      // No designer properties need to be modified to upgrade to version 2.
      srcCompVersion = 2;
    }
    return srcCompVersion;
  }

  private static int upgradeFtcTouchSensorProperties(Map<String, JSONValue> componentProperties,
      int srcCompVersion) {
    if (srcCompVersion < 2) {
      // - The Status function was added.
      // No designer properties need to be modified to upgrade to version 2.
      srcCompVersion = 2;
    }
    return srcCompVersion;
  }

  private static int upgradeFtcTouchSensorMultiplexerProperties(
      Map<String, JSONValue> componentProperties, int srcCompVersion) {
    if (srcCompVersion < 2) {
      // - The Status function was added.
      // No designer properties need to be modified to upgrade to version 2.
      srcCompVersion = 2;
    }
=======
>>>>>>> 581d9c9f
    return srcCompVersion;
  }

  private static int upgradeFusiontablesControlProperties(Map<String, JSONValue> componentProperties,
      int srcCompVersion) {
    if (srcCompVersion < 2) {
      // No properties need to be modified to upgrade to version 2.
      // The ApiKey property and the SendQuery and ForgetLogin methods were added.
      srcCompVersion = 2;
    }
    if (srcCompVersion < 3) {
      // No properties need to be modified to upgrade to version 3.
      // GetRows, InsertRows and GetRowsWithConditions methods were added.
      // KeyFile, UseServiceAuthentication and ServiceAccountEmail properties
      // were added.
      srcCompVersion = 3;
    }
    return srcCompVersion;
  }

  private static int upgradeHorizontalArrangementProperties(Map<String, JSONValue> componentProperties,
      int srcCompVersion) {
    if (srcCompVersion < 2) {
      // The AlignHorizontal and AlignVertical properties were added. No blocks need to be modified
      // to upgrqde to version 2.
      srcCompVersion = 2;
    }
    if (srcCompVersion < 3) {
      // - Added background color & image
      srcCompVersion = 3;
    }
    return srcCompVersion;
  }

  private static int upgradeImageProperties(Map<String, JSONValue> componentProperties,
      int srcCompVersion) {
    if (srcCompVersion < 2) {
      // The RotationAngle property was added.
      // No properties need to be modified to upgrade to version 2.
      srcCompVersion = 2;
    }
    if (srcCompVersion < 3) {
      // ScalePictureToFit was replaced by Scaling property
      // Note: We will do this upgrade in a future release (jis: 2/12/2016)
      // if (componentProperties.containsKey("ScalePictureToFit")) {
      //   JSONValue propValue = componentProperties.remove("ScalePictureToFit");
      //   if (propValue.asString().getString().equals("True")) {
      //     // 1 corresponds to Scale to fit
      //     componentProperties.put("Scaling", new ClientJsonString("1"));
      //   }
      // }
      srcCompVersion = 3;
    }
    return srcCompVersion;
  }

  private static int upgradeImagePickerProperties(Map<String, JSONValue> componentProperties,
      int srcCompVersion) {
    if (srcCompVersion < 2) {
      // The Alignment property was renamed to TextAlignment.
      handlePropertyRename(componentProperties, "Alignment", "TextAlignment");
      // Properties related to this component have now been upgraded to version 2.
      srcCompVersion = 2;
    }
    if (srcCompVersion < 3) {
      // The Open method was added.  No changes are needed.
      srcCompVersion = 3;
    }
    if (srcCompVersion < 4) {
      // The Shape property was added.
      // No properties need to be modified to upgrade to version 4.
      srcCompVersion = 4;
    }
    if (srcCompVersion < 5) {
      // The ImagePath property was renamed to Selection.
      handlePropertyRename(componentProperties, "ImagePath", "Selection");
      // Properties related to this component have now been upgraded to version 2.
      srcCompVersion = 5;
    }
    return srcCompVersion;
  }

  private static int upgradeImageSpriteProperties(Map<String, JSONValue> componentProperties,
      int srcCompVersion) {
    if (srcCompVersion < 2) {
      // The SpriteComponent.Rotates property was added
      // No properties need to be modified to upgrade to version 2.
      srcCompVersion = 2;
    }
    if (srcCompVersion < 3) {
      // The Heading property was changed from int to Double
      srcCompVersion = 3;
    }
    if (srcCompVersion < 4) {
      // The Z property was added
      srcCompVersion = 4;
    }
    if (srcCompVersion < 5) {
      // The TouchUp, TouchDown, and Flung events were added. (for all sprites)
      // No properties need to be modified to upgrade to version 5.
      srcCompVersion = 5;
    }
    if (srcCompVersion < 6) {
      // The callback parameters speed and heading were added to Flung.
      srcCompVersion = 6;
    }
    return srcCompVersion;
  }

  private static int upgradeLabelProperties(Map<String, JSONValue> componentProperties,
      int srcCompVersion) {
    if (srcCompVersion < 2) {
      // The Alignment property was renamed to TextAlignment.
      handlePropertyRename(componentProperties, "Alignment", "TextAlignment");
      // Properties related to this component have now been upgraded to version 2.
      srcCompVersion = 2;
    }
    if (srcCompVersion < 3) {
      // The HasMargins property was added.
      componentProperties.put("HasMargins", new ClientJsonString("False"));
      srcCompVersion = 3;
    }
    return srcCompVersion;
  }

  private static int upgradeListPickerProperties(Map<String, JSONValue> componentProperties,
      int srcCompVersion) {
    if (srcCompVersion < 2) {
      // The Alignment property was renamed to TextAlignment.
      handlePropertyRename(componentProperties, "Alignment", "TextAlignment");
      // Properties related to this component have now been upgraded to version 2.
      srcCompVersion = 2;
    }
    if (srcCompVersion < 3) {
      // The SelectionIndex property was added.  No changes are needed.
      srcCompVersion = 3;
    }
    if (srcCompVersion < 4) {
      // The Open method was added.  No changes are needed.
      srcCompVersion = 4;
    }
    if (srcCompVersion < 5) {
      // The Shape property was added.
      // No properties need to be modified to upgrade to version 5.
      srcCompVersion = 5;
    }
    if (srcCompVersion < 6) {
      // The getIntent method was modified to add the parent Form's screen
      // animation type. No properties need to be modified to upgrade to
      // version 6.
      srcCompVersion = 6;
    }
    if (srcCompVersion < 7) {
      //  Added ShowFilterBar property
      srcCompVersion = 7;
    }
    if (srcCompVersion < 8) {
      //  Added title property
      srcCompVersion = 8;
    }
    if (srcCompVersion < 9) {
      // Added ItemTextColor, ItemBackgroundColor
      srcCompVersion = 9;
    }
    return srcCompVersion;
  }

  private static int upgradeListViewProperties(Map<String, JSONValue> componentProperties,
      int srcCompVersion) {
    if (srcCompVersion < 2) {
      // Added the Elements property
      srcCompVersion = 2;
    }
    if (srcCompVersion < 3) {
      // Added the BackgroundColor property
      // Added the TextColor property
      srcCompVersion = 3;
    }
    if (srcCompVersion < 4) {
      // Added the TextSize property
      srcCompVersion = 4;
    }
    if (srcCompVersion < 5) {
      // Added the SelectionColor property
      srcCompVersion = 5;
    }
    return srcCompVersion;
  }

  private static int upgradeLocationSensorProperties(Map<String, JSONValue> componentProperties,
      int srcCompVersion) {
    if (srcCompVersion < 2) {
      // The TimeInterval and DistanceInterval properties were added.
      // No properties need to be modified to upgrade to Version 2.
      srcCompVersion = 2;
    }
    return srcCompVersion;
  }

  private static int upgradeOrientationSensorProperties(
      Map<String, JSONValue> componentProperties, int srcCompVersion) {
    if (srcCompVersion < 2) {
      // The Yaw property was renamed to Azimuth.
      handlePropertyRename(componentProperties, "Yaw", "Azimuth");
      // Properties related to this component have now been upgraded to version 2.
      srcCompVersion = 2;
    }
    return srcCompVersion;
  }

  private static int upgradePasswordTextBoxProperties(Map<String, JSONValue> componentProperties,
      int srcCompVersion) {
    if (srcCompVersion < 2) {
      // The Alignment property was renamed to TextAlignment.
      handlePropertyRename(componentProperties, "Alignment", "TextAlignment");
      // Properties related to this component have now been upgraded to version 2.
      srcCompVersion = 2;
    }
    if (srcCompVersion < 3) {
      // Added RequestFocus Function (via TextBoxBase)
      srcCompVersion = 3;
    }
    return srcCompVersion;
  }

  private static int upgradePhoneCallProperties(Map<String, JSONValue> componentProperties,
      int srcCompVersion) {
    if (srcCompVersion < 2) {
      // The PhoneCallStarted event was added.
      // The PhoneCallEnded event was added.
      // The IncomingCallAnswered event was added.
      // No properties need to be modified to upgrade to version 2.
      srcCompVersion = 2;
    }
    return srcCompVersion;
  }

  private static int upgradePhoneNumberPickerProperties(Map<String, JSONValue> componentProperties,
      int srcCompVersion) {
    if (srcCompVersion < 2) {
      // The Alignment property was renamed to TextAlignment.
      handlePropertyRename(componentProperties, "Alignment", "TextAlignment");
      // Properties related to this component have now been upgraded to version 2.
      srcCompVersion = 2;
    }
    if (srcCompVersion < 3) {
      // The Open method was added.  No changes are needed.
      srcCompVersion = 3;
    }
    if (srcCompVersion < 4) {
      // The Shape property was added.
      // No properties need to be modified to upgrade to version 4.
      srcCompVersion = 4;
    }
    return srcCompVersion;
  }

  private static int upgradePlayerProperties(Map<String, JSONValue> componentProperties,
      int srcCompVersion) {
    if (srcCompVersion < 2) {
      // The Player.PlayerError event was added.
      // No properties need to be modified to upgrade to version 2.
      srcCompVersion = 2;
    }
    if (srcCompVersion < 3) {
      // The Player.PlayerError event was marked userVisible false and is no longer used.
      // No properties need to be modified to upgrade to version 3.
      srcCompVersion = 3;
    }
    if (srcCompVersion < 4) {
      // The Looping and Volume properties were added.
      // The Completed Event was added.
      // The IsPlaying method was added.
      // No properties need to be modified to upgrade to version 4.
      srcCompVersion = 4;
    }
    if (srcCompVersion < 5) {
      // The IsPlaying method was renamed to Loop.
      handlePropertyRename(componentProperties, "IsLooping", "Loop");
      // Properties related to this component have now been upgraded to version  5.
      srcCompVersion = 5;
    }
    if (srcCompVersion < 6) {
        // The PlayInForeground method was added.
        // The OtherPlayerStarted event was added.
        // Properties related to this component have now been upgraded to version  6.
        srcCompVersion = 6;
      }
    return srcCompVersion;
  }

  private static int upgradeSoundProperties(Map<String, JSONValue> componentProperties,
      int srcCompVersion) {
    if (srcCompVersion < 2) {
      // The Sound.SoundError event was added.
      // No properties need to be modified to upgrade to version 2.
      srcCompVersion = 2;
    }
    if (srcCompVersion < 3) {
      // The Sound.SoundError event was marked userVisible false and is no longer used.
      // No properties need to be modified to upgrade to version 3.
      srcCompVersion = 3;
    }
    return srcCompVersion;
  }

  private static int upgradeSoundRecorderProperties(Map<String, JSONValue> componentProperties,
      int srcCompVersion) {
    if (srcCompVersion < 2) {
      // The SoundRecorder.RecordFile property was added.
      // No properties need to be modified to upgrade to version 2.
      srcCompVersion = 2;
    }
    return srcCompVersion;
  }


  private static int upgradeTimePickerProperties(Map<String, JSONValue> componentProperties,
      int srcCompVersion) {
    if (srcCompVersion < 2) {
      // The SetTimeToDisplay and LaunchPicker methods were added.
      // No properties need to be modified to upgrade to version 2.
      srcCompVersion = 2;
    }
    if (srcCompVersion < 3) {
      // SetTimeToDisplayFromInstant, and Instant property are added.
      // No properties need to be modified to upgrade to version 3.
      srcCompVersion = 3;
    }
    return srcCompVersion;
  }

  private static int upgradeTinyWebDBProperties(Map<String, JSONValue> componentProperties,
      int srcCompVersion) {
    if (srcCompVersion < 2) {
      // The TinyWebDB.ShowAlert method was removed. Notifier.ShowAlert should be used instead.
      // No properties need to be modified to upgrade to version 2.
      srcCompVersion = 2;
    }
    return srcCompVersion;
  }

  private static int upgradeVerticalArrangementProperties(Map<String, JSONValue> componentProperties,
      int srcCompVersion) {
    if (srcCompVersion < 2) {
      // The AlignHorizontal and AlignVertical properties were added. No blocks need to be modified
      // to upgrqde to version 2.
      srcCompVersion = 2;
    }
    if (srcCompVersion < 3) {
      // - Added background color & image
      srcCompVersion = 3;
    }
    return srcCompVersion;
  }

  private static int upgradeNotifierProperties(Map<String, JSONValue> componentProperties,
                                                  int srcCompVersion) {
    if (srcCompVersion < 2) {
      // A new boolean socket was added to allow canceling out of ShowChooseDialog
      // and ShowTextDialog
      srcCompVersion = 2;
    }
    if (srcCompVersion < 3) {
      // The BackgroundColor, NotifierLength, and TextColor options were added.
      // No properties need to be modified to upgrade to version 3.
      srcCompVersion = 3;
    }
    if (srcCompVersion < 4) {
      // A new type of dialog was created, a ProgressDialog, and a method to
      // dismiss the dialog was also added.
      srcCompVersion = 4;
    }
    return srcCompVersion;
  }

  private static int upgradeVideoPlayerProperties(Map<String, JSONValue> componentProperties,
      int srcCompVersion) {
    if (srcCompVersion < 2) {
      // The VideoPlayer.VideoPlayerError event was added.
      // No properties need to be modified to upgrade to version 2.
      srcCompVersion = 2;
    }
    if (srcCompVersion < 3) {
      // The VideoPlayer.VideoPlayerError event was marked userVisible false and is no longer used.
      // No properties need to be modified to upgrade to version 3.
      srcCompVersion = 3;
    }
    if (srcCompVersion < 4) {
      // The VideoPlayer.height and VideoPlayer.width getter and setters were marked as
      // visible to the user.
      // The FullScreen property was created.
      // No properties need to be modified to upgrade to version 4.
      srcCompVersion = 4;
    }
    if (srcCompVersion < 5) {
        // The Volume property (setter only) was created.
        // No properties need to be modified to upgrade to version 4.
        srcCompVersion = 5;
      }
    return srcCompVersion;
  }

  private static int upgradeTwitterProperties(Map<String, JSONValue> componentProperties,
      int srcCompVersion) {
    if (srcCompVersion < 2) {
      // The designer properties ConsumerKey and ConsumerSecret were added
      // No properties need to be modified to upgrade to version 2.
      srcCompVersion = 2;
    }
    if (srcCompVersion < 3) {
      // The designer property TwitPic_API_Key was added
      // No properties need to be modified to upgrade to version 3.
      srcCompVersion = 3;
    }
    if (srcCompVersion < 4) {
      // The designer property TwitPic_API_Key and functions are hidden and deprecated.
      // No properties need to be modified to upgrade to version 4.
      srcCompVersion = 4;
    }
    return srcCompVersion;
  }

  private static int upgradeTextingProperties(Map<String, JSONValue> componentProperties,
                                              int srcCompVersion) {
    if (srcCompVersion < 2) {
      // The designer property GoogleVoiceEnabled was added
      // No properties need to be modified to upgrade to version 2.
      srcCompVersion = 2;
    }
    if (srcCompVersion < 3) {
      if (componentProperties.containsKey("ReceivingEnabled")) {
        JSONValue receivingEnabled = componentProperties.get("ReceivingEnabled");
        String receivingString = receivingEnabled.asString().getString();
        if (receivingString.equals("true")) {
          componentProperties.put("ReceivingEnabled", new ClientJsonString("2"));
        } else {
          componentProperties.put("ReceivingEnabled", new ClientJsonString("1"));
        }
      }
      srcCompVersion = 3;
    }

    return srcCompVersion;
  }

  private static int upgradeTextBoxProperties(Map<String, JSONValue> componentProperties,
      int srcCompVersion) {
    if (srcCompVersion < 2) {
      // The property (and designer property) TextBox.NumbersOnly was added
      // No properties need to be modified to upgrade to version 2.
      srcCompVersion = 2;
    }
    if (srcCompVersion < 3) {
      // The Alignment property was renamed to TextAlignment.
      handlePropertyRename(componentProperties, "Alignment", "TextAlignment");
      // Properties related to this component have now been upgraded to version 3.
      srcCompVersion = 3;
    }

    if (srcCompVersion < 4) {
      // The MultiLine property was added.
      // The default for Multiline from now on is false, but up until now,
      // all text boxes have been multiline.
      // We need to set the MultiLine to true when we upgrade old projects.
      componentProperties.put("MultiLine", new ClientJsonString("True"));
      // Properties related to this component have now been upgraded to version 4.
      srcCompVersion = 4;
    }
    if (srcCompVersion < 5) {
      // RequestFocus method was added
      srcCompVersion = 5;
    }
    return srcCompVersion;
  }

  private static int upgradeWebProperties(Map<String, JSONValue> componentProperties,
                                          int srcCompVersion) {
    if (srcCompVersion < 2) {
      // The RequestHeaders and AllowCookies properties were added.
      // The BuildPostData and ClearCookies methods were added.
      // The existing PostText method was renamed to PostTextWithEncoding, and a new PostText
      // method was added.
      // No properties need to be modified to upgrade to version 2.
      srcCompVersion = 2;
    }
    if (srcCompVersion < 3) {
      // The methods PutText, PutTextWithEncoding, PutFile and Delete were added.
      // The method BuildPostData was renamed to BuildRequestData.
      // No properties need to be modified to upgrade to version 3.
      srcCompVersion = 3;
    }
    if (srcCompVersion < 4) {
      // The XMLTextDecode method was added.
      // No properties need to be modified to upgrade to version 4.
      srcCompVersion = 4;
    }
    return srcCompVersion;
  }

  private static int upgradeWebViewerProperties(Map<String, JSONValue> componentProperties,
                                                int srcCompVersion) {
    if (srcCompVersion < 6) {
      // The CanGoForward and CanGoBack methods were added.
      // No properties need to be modified to upgrade to version 2.
      // UsesLocation property added.
      // No properties need to be modified to upgrade to version 3.
      // WebViewString added
      // No properties need to be modified to upgrade to version 4.
      // IgnoreSslError property added (version 5)
      // ClearCaches method was added (version 6)
      srcCompVersion = 6;
    }
    return srcCompVersion;
  }

  private static void handlePropertyRename(Map<String, JSONValue> componentProperties,
      String oldPropName, String newPropName) {
    if (componentProperties.containsKey(oldPropName)) {
      componentProperties.put(newPropName, componentProperties.remove(oldPropName));
    }
  }

  private static void handleSupplyValueForPreviouslyDefaultedProperty(
      Map<String, JSONValue> componentProperties,
      String PropName, JSONValue valueToSupply) {
    // if the property wasn't previously there as a key, the previous value was
    // the default value
    if (!(componentProperties.containsKey(PropName))) {
      componentProperties.put(PropName, valueToSupply);
    }
  }

  private static void upgradeWarnDialog(String aMessage) {
    final DialogBox dialogBox = new DialogBox(false, true);
    dialogBox.setStylePrimaryName("ode-DialogBox");
    dialogBox.setText(MESSAGES.warningDialogTitle());
    dialogBox.setGlassEnabled(true);
    dialogBox.setAnimationEnabled(true);
    final HTML message = new HTML(aMessage);
    message.setStyleName("DialogBox-message");
    VerticalPanel vPanel = new VerticalPanel();
    Button okButton = new Button("OK");
    okButton.addClickListener(new ClickListener() {
        @Override
        public void onClick(Widget sender) {
          dialogBox.hide();
        }
      });
    vPanel.add(message);
    vPanel.add(okButton);
    dialogBox.setWidget(vPanel);
    dialogBox.center();
    dialogBox.show();
  }

}<|MERGE_RESOLUTION|>--- conflicted
+++ resolved
@@ -952,7 +952,6 @@
       srcCompVersion = 19;
     }
 
-<<<<<<< HEAD
     return srcCompVersion;
   }
 
@@ -1212,8 +1211,6 @@
       // No designer properties need to be modified to upgrade to version 2.
       srcCompVersion = 2;
     }
-=======
->>>>>>> 581d9c9f
     return srcCompVersion;
   }
 
