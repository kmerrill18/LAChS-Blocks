--- conflicted
+++ resolved
@@ -2204,8 +2204,7 @@
   @DefaultMessage("WebViewer")
   @Description("")
   String webViewerComponentPallette();
-<<<<<<< HEAD
-  
+
   // FIRST Tech Challenge components
   @DefaultMessage("FtcAccelerationSensor")
   @Description("")
@@ -2255,11 +2254,7 @@
   @Description("")
   String ftcVoltageSensorComponentPallette();
 
-  // Component Properties 
-=======
-
   // Component Properties
->>>>>>> 278bd7eb
   @DefaultMessage("AboutScreen")
   @Description("")
   String AboutScreenProperties();
@@ -3087,8 +3082,7 @@
   @DefaultMessage("WebViewString")
   @Description("")
   String WebViewStringProperties();
-<<<<<<< HEAD
-  
+
   // FIRST Tech Challenge properties
   @DefaultMessage("A")
   @Description("")
@@ -3253,8 +3247,6 @@
   @DefaultMessage("Voltage")
   @Description("")
   String VoltageProperties();
-=======
->>>>>>> 278bd7eb
 
   //Params
   @DefaultMessage("xAccel")
@@ -3852,8 +3844,7 @@
   @DefaultMessage("textToTranslate")
   @Description("")
   String textToTranslateParams();
-<<<<<<< HEAD
-  
+
   // FIRST Tech Challenge method/event parameters
   @DefaultMessage("event")
   @Description("")
@@ -3870,8 +3861,6 @@
   @DefaultMessage("min")
   @Description("")
   String minParams();
-=======
->>>>>>> 278bd7eb
 
   //Events
   @DefaultMessage("AccelerationChanged")
@@ -5087,8 +5076,7 @@
   @DefaultMessage("RequestTranslation")
   @Description("")
   String RequestTranslationMethods();
-<<<<<<< HEAD
-  
+
   // FIRST Tech Challenge methods
   @DefaultMessage("Float")
   @Description("")
@@ -5113,9 +5101,7 @@
   @DefaultMessage("TelemetryAddTextData")
   @Description("")
   String TelemetryAddTextDataMethods();
-=======
-
->>>>>>> 278bd7eb
+
 
   //Mock Components
   @DefaultMessage("add items...")
@@ -5379,7 +5365,6 @@
   @Description("")
   String YandexTranslateHelpStringComponentPallette();
 
-<<<<<<< HEAD
   // FIRST Tech Challenge component help strings
   @DefaultMessage("A component for an acceleration sensor of an FTC robot.")
   @Description("")
@@ -5429,8 +5414,6 @@
   @Description("")
   String FtcVoltageSensorHelpStringComponentPallette();
 
-=======
->>>>>>> 278bd7eb
 
   //Ode.java messages
   @DefaultMessage("Welcome to App Inventor 2!")
