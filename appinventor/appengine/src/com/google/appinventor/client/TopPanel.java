// -*- mode: java; c-basic-offset: 2; -*-
// Copyright 2009-2011 Google, All Rights reserved
// Copyright 2011-2012 MIT, All rights reserved
// Released under the MIT License https://raw.github.com/mit-cml/app-inventor/master/mitlicense.txt

package com.google.appinventor.client;

import com.google.appinventor.client.boxes.MotdBox;
import com.google.appinventor.client.widgets.DropDownButton;
import com.google.appinventor.client.widgets.DropDownButton.DropDownItem;
import com.google.appinventor.client.widgets.TextButton;
import com.google.common.collect.Lists;
import com.google.gwt.event.dom.client.ClickEvent;
import com.google.gwt.event.dom.client.ClickHandler;
import com.google.gwt.user.client.Command;
import com.google.gwt.user.client.Window;
import com.google.gwt.user.client.ui.*;

import java.util.List;

import static com.google.appinventor.client.Ode.MESSAGES;

/**
 * The top panel, which contains the main menu, various links plus ads.
 *
 */
public class TopPanel extends Composite {
<<<<<<< HEAD
  // Strings for links and dropdown menus:
  private final DropDownButton accountButton;
  private final String WIDGET_NAME_SIGN_OUT = "Signout";
  private final String WIDGET_NAME_USER = "User";
=======
  private static final String LEARN_URL = Ode.APP_INVENTOR_DOCS_URL + "/learn/";
  private static final String KNOWN_ISSUES_LINK_URL =
    Ode.APP_INVENTOR_DOCS_URL + "/knownIssues.html";
  private static final String RELEASE_NOTES_LINK_URL =
    Ode.APP_INVENTOR_DOCS_URL + "/ReleaseNotes.html";
  private static final String KNOWN_ISSUES_LINK_AND_TEXT =
    "<a href=\"" + KNOWN_ISSUES_LINK_URL + "\" target=\"_blank\">known issues</a>" ;
  private static final String RELEASE_NOTES_LINK_AND_TEXT =
    "<a href=\"" + RELEASE_NOTES_LINK_URL + "\" target=\"_blank\">release notes</a>"; 
  private static final String GALLERY_LINK_AND_TEXT =
    "<a href=\"http://gallery.appinventor.mit.edu\" target=\"_blank\">" +
    "Try the App Inventor Community Gallery (Beta)</a>";
>>>>>>> dff45e24
  private static final String SIGNOUT_URL = "/ode/_logout";
  private static final String LOGO_IMAGE_URL = "/images/logo.png";

  private final VerticalPanel rightPanel;  // remember this so we can add MOTD later if needed

<<<<<<< HEAD
=======
  private String termsOfServiceText =
    "<a href='" + Ode.APP_INVENTOR_DOCS_URL + "/about/termsofservice.html'" +
    " target=_blank>" + MESSAGES.privacyTermsLink() + "</a>";

  private final HTML welcome = new HTML("Welcome to the App Inventor 2 alpha release.<BR>" + "."
  );

  private HTML divider() {
    return new HTML("<span class='linkdivider'>&nbsp;|&nbsp;</span>");
  }

  private final DropDownButton accountButton;

>>>>>>> dff45e24
  final Ode ode = Ode.getInstance();

  /**
   * Initializes and assembles all UI elements shown in the top panel.
   */
  public TopPanel() {
    /*
     * The layout of the top panel is as follows:
     *
     *  +-- topPanel ------------------------------------+
     *  |+-- logo --++-----tools-----++--links/account--+|
     *  ||          ||               ||                 ||
     *  |+----------++---------------++-----------------+|
     *  +------------------------------------------------+
     */
    HorizontalPanel topPanel = new HorizontalPanel();
    topPanel.setVerticalAlignment(HorizontalPanel.ALIGN_MIDDLE);

    // Create the Tools
    TopToolbar tools = new TopToolbar();
    ode.setTopToolbar(tools);

    // Create the Links
    HorizontalPanel links = new HorizontalPanel();
    links.setStyleName("ode-TopPanelLinks");
    links.setVerticalAlignment(HorizontalPanel.ALIGN_MIDDLE);

    // My Projects Link
    TextButton myProjects = new TextButton(MESSAGES.tabNameProjects());
    myProjects.setStyleName("ode-TopPanelButton");

    myProjects.addClickHandler(new ClickHandler() {
      @Override
      public void onClick(ClickEvent event) {
        ode.switchToProjectsView();
      }
    });

    myProjects.setStyleName("ode-TopPanelButton");
    links.add(myProjects);

    TextButton guideLink = new TextButton(MESSAGES.guideLink());
    guideLink.addClickHandler(new ClickHandler() {
      @Override
      public void onClick(ClickEvent clickEvent) {
        Window.open("http://dev-explore.appinventor.mit.edu/library", "_ai2", null);
      }
    });

    guideLink.setStyleName("ode-TopPanelButton");
    links.add(guideLink);

<<<<<<< HEAD
=======
	/*
	// Code on master branch
    // Gallery Link
    if (Ode.getInstance().getUser().getIsAdmin()) {
      TextButton gallery = new TextButton("Gallery");
      gallery.addClickHandler(new ClickHandler() {
      @Override
      public void onClick(ClickEvent clickEvent) {
          Window.open("http://gallery.appinventor.mit.edu", "_blank", null);
        }
    });

    // Code on gallery2 branch
    gallery.setStyleName("ode-TopPanelButton");
    links.add(gallery);
    }
	Label galleryLabel = new Label(MESSAGES.tabNameGallery());
	galleryLabel.addClickHandler(new ClickHandler() {
      @Override
      public void onClick(ClickEvent event) {
        ode.switchToGalleryView();
      }
     });
    galleryLabel.setStyleName("gwt-TitleLabel");
    middleLinks.add(galleryLabel);		
	*/
		
	// Gallery Link	
	TextButton gallery = new TextButton(MESSAGES.tabNameGallery());
    gallery.setStyleName("ode-TopPanelButton");
    gallery.addClickHandler(new ClickHandler() {
      @Override
      public void onClick(ClickEvent clickEvent) {
        ode.switchToGalleryView();
      }
    });
    links.add(gallery);
	
	

>>>>>>> dff45e24
    // Feedback Link
    TextButton feedbackLink = new TextButton(MESSAGES.feedbackLink());
    feedbackLink.setStyleName("ode-TopPanelButton");

    feedbackLink.addClickHandler(new ClickHandler() {
      @Override
      public void onClick(ClickEvent event) {
        Window.open("http://something.example.com", "_blank", null);
      }
    });

    feedbackLink.setStyleName("ode-TopPanelButton");
    links.add(feedbackLink);

    // Gallery Link
    if (Ode.getInstance().getUser().getIsAdmin()) {
      TextButton gallery = new TextButton(MESSAGES.galleryLink());
      gallery.addClickHandler(new ClickHandler() {
        @Override
        public void onClick(ClickEvent clickEvent) {
          Window.open("http://gallery.appinventor.mit.edu", "_blank", null);
        }
      });

      gallery.setStyleName("ode-TopPanelButton");
      links.add(gallery);
    }

    // Create the Account Information
    rightPanel = new VerticalPanel();
    rightPanel.setHeight("100%");
    rightPanel.setVerticalAlignment(VerticalPanel.ALIGN_MIDDLE);

    HorizontalPanel account = new HorizontalPanel();
    account.setStyleName("ode-TopPanelAccount");

    // Account Drop Down Button
    List<DropDownItem> userItems = Lists.newArrayList();

    // Sign Out
    userItems.add(new DropDownItem(WIDGET_NAME_SIGN_OUT, MESSAGES.signOutLink(), new SignOutAction()));

    accountButton = new DropDownButton(WIDGET_NAME_USER, " " , userItems, true);
    accountButton.setStyleName("ode-TopPanelButton");

    account.setVerticalAlignment(VerticalPanel.ALIGN_MIDDLE);
    account.add(links);
    account.add(accountButton);

    rightPanel.add(account);

    //topPanel.setWidth("width: 100%");

    // Add the Logo, Tools, Links to the TopPanel
    addLogo(topPanel);
    topPanel.add(tools);
    topPanel.add(rightPanel);
    topPanel.setCellVerticalAlignment(rightPanel, HorizontalPanel.ALIGN_MIDDLE);
    rightPanel.setCellHorizontalAlignment(account, HorizontalPanel.ALIGN_RIGHT);
    topPanel.setCellHorizontalAlignment(rightPanel, HorizontalPanel.ALIGN_RIGHT);

    initWidget(topPanel);

    setStyleName("ode-TopPanel");
    setWidth("100%");
  }

  private void addLogo(HorizontalPanel panel) {
    // Logo should be a link to App Inv homepage. Currently, after the user
    // has logged in, the top level *is* ODE; so for now don't make it a link.
    // Add timestamp to logo url to get around browsers that agressively cache
    // the image! This same trick is used in StorageUtil.getFilePath().
    Image logo = new Image(LOGO_IMAGE_URL + "?t=" + System.currentTimeMillis());
    logo.setSize("40px", "40px");
    logo.setStyleName("ode-Logo");
    logo.addClickHandler(new ClickHandler() {
      @Override
      public void onClick(ClickEvent clickEvent) {
        Window.open("http://dev-explore.appinventor.mit.edu", "_ai2", null);
      }
    });
    panel.add(logo);
    panel.setCellWidth(logo, "50px");
    Label title = new Label("MIT App Inventor 2");
    Label version = new Label("Beta");
    title.setStyleName("ode-LogoText");
    version.setStyleName("ode-LogoVersion");
    VerticalPanel titleContainer = new VerticalPanel();
    titleContainer.add(title);
    titleContainer.add(version);
    titleContainer.setCellHorizontalAlignment(version, HorizontalPanel.ALIGN_RIGHT);
    panel.add(titleContainer);
    panel.setCellWidth(titleContainer, "180px");
    panel.setCellHorizontalAlignment(logo, HorizontalPanel.ALIGN_LEFT);
    panel.setCellVerticalAlignment(logo, HorizontalPanel.ALIGN_MIDDLE);
  }

  private void addMotd(VerticalPanel panel) {
    MotdBox motdBox = MotdBox.getMotdBox();
    panel.add(motdBox);
    panel.setCellHorizontalAlignment(motdBox, HorizontalPanel.ALIGN_RIGHT);
    panel.setCellVerticalAlignment(motdBox, HorizontalPanel.ALIGN_BOTTOM);
  }

  /**
   * Updates the UI to show the user's email address.
   *
   * @param email the email address
   */
  public void showUserEmail(String email) {
    accountButton.setCaption(email);
  }

  /**
   * Adds the MOTD box to the right panel. This should only be called once.
   */
  public void showMotd() {
    addMotd(rightPanel);
  }

  private static class SignOutAction implements Command {
    @Override
    public void execute() {
      Window.Location.replace(SIGNOUT_URL);
    }
  }
}
<|MERGE_RESOLUTION|>--- conflicted
+++ resolved
@@ -25,46 +25,15 @@
  *
  */
 public class TopPanel extends Composite {
-<<<<<<< HEAD
   // Strings for links and dropdown menus:
   private final DropDownButton accountButton;
   private final String WIDGET_NAME_SIGN_OUT = "Signout";
   private final String WIDGET_NAME_USER = "User";
-=======
-  private static final String LEARN_URL = Ode.APP_INVENTOR_DOCS_URL + "/learn/";
-  private static final String KNOWN_ISSUES_LINK_URL =
-    Ode.APP_INVENTOR_DOCS_URL + "/knownIssues.html";
-  private static final String RELEASE_NOTES_LINK_URL =
-    Ode.APP_INVENTOR_DOCS_URL + "/ReleaseNotes.html";
-  private static final String KNOWN_ISSUES_LINK_AND_TEXT =
-    "<a href=\"" + KNOWN_ISSUES_LINK_URL + "\" target=\"_blank\">known issues</a>" ;
-  private static final String RELEASE_NOTES_LINK_AND_TEXT =
-    "<a href=\"" + RELEASE_NOTES_LINK_URL + "\" target=\"_blank\">release notes</a>"; 
-  private static final String GALLERY_LINK_AND_TEXT =
-    "<a href=\"http://gallery.appinventor.mit.edu\" target=\"_blank\">" +
-    "Try the App Inventor Community Gallery (Beta)</a>";
->>>>>>> dff45e24
   private static final String SIGNOUT_URL = "/ode/_logout";
   private static final String LOGO_IMAGE_URL = "/images/logo.png";
 
   private final VerticalPanel rightPanel;  // remember this so we can add MOTD later if needed
 
-<<<<<<< HEAD
-=======
-  private String termsOfServiceText =
-    "<a href='" + Ode.APP_INVENTOR_DOCS_URL + "/about/termsofservice.html'" +
-    " target=_blank>" + MESSAGES.privacyTermsLink() + "</a>";
-
-  private final HTML welcome = new HTML("Welcome to the App Inventor 2 alpha release.<BR>" + "."
-  );
-
-  private HTML divider() {
-    return new HTML("<span class='linkdivider'>&nbsp;|&nbsp;</span>");
-  }
-
-  private final DropDownButton accountButton;
-
->>>>>>> dff45e24
   final Ode ode = Ode.getInstance();
 
   /**
@@ -117,49 +86,6 @@
     guideLink.setStyleName("ode-TopPanelButton");
     links.add(guideLink);
 
-<<<<<<< HEAD
-=======
-	/*
-	// Code on master branch
-    // Gallery Link
-    if (Ode.getInstance().getUser().getIsAdmin()) {
-      TextButton gallery = new TextButton("Gallery");
-      gallery.addClickHandler(new ClickHandler() {
-      @Override
-      public void onClick(ClickEvent clickEvent) {
-          Window.open("http://gallery.appinventor.mit.edu", "_blank", null);
-        }
-    });
-
-    // Code on gallery2 branch
-    gallery.setStyleName("ode-TopPanelButton");
-    links.add(gallery);
-    }
-	Label galleryLabel = new Label(MESSAGES.tabNameGallery());
-	galleryLabel.addClickHandler(new ClickHandler() {
-      @Override
-      public void onClick(ClickEvent event) {
-        ode.switchToGalleryView();
-      }
-     });
-    galleryLabel.setStyleName("gwt-TitleLabel");
-    middleLinks.add(galleryLabel);		
-	*/
-		
-	// Gallery Link	
-	TextButton gallery = new TextButton(MESSAGES.tabNameGallery());
-    gallery.setStyleName("ode-TopPanelButton");
-    gallery.addClickHandler(new ClickHandler() {
-      @Override
-      public void onClick(ClickEvent clickEvent) {
-        ode.switchToGalleryView();
-      }
-    });
-    links.add(gallery);
-	
-	
-
->>>>>>> dff45e24
     // Feedback Link
     TextButton feedbackLink = new TextButton(MESSAGES.feedbackLink());
     feedbackLink.setStyleName("ode-TopPanelButton");
@@ -173,7 +99,9 @@
 
     feedbackLink.setStyleName("ode-TopPanelButton");
     links.add(feedbackLink);
-
+	
+	/*
+	// Code on master branch
     // Gallery Link
     if (Ode.getInstance().getUser().getIsAdmin()) {
       TextButton gallery = new TextButton(MESSAGES.galleryLink());
@@ -187,6 +115,19 @@
       gallery.setStyleName("ode-TopPanelButton");
       links.add(gallery);
     }
+	*/
+		
+	// Code on gallerydev branch
+	// Gallery Link	
+	TextButton gallery = new TextButton(MESSAGES.tabNameGallery());
+    gallery.setStyleName("ode-TopPanelButton");
+    gallery.addClickHandler(new ClickHandler() {
+      @Override
+      public void onClick(ClickEvent clickEvent) {
+        ode.switchToGalleryView();
+      }
+    });
+    links.add(gallery);
 
     // Create the Account Information
     rightPanel = new VerticalPanel();
