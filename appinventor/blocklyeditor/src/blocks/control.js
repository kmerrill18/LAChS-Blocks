// -*- mode: java; c-basic-offset: 2; -*-
// Copyright 2013-2014 MIT, All rights reserved
// Released under the MIT License https://raw.github.com/mit-cml/app-inventor/master/mitlicense.txt
/**
 * @fileoverview Control blocks for Blockly, modified for App Inventor
 * @author fraser@google.com (Neil Fraser)
 * @author andrew.f.mckinney@gmail.com (Andrew F. McKinney)
 * Due to the frequency of long strings, the 80-column wrap rule need not apply
 * to language files.
 */

/**
 * Lyn's History:
 * [lyn, written 11/16-17/13, added 07/01/14] Added freeVariables, renameFree, and renameBound to forRange and forEach loops
 * [lyn, 10/27/13] Specify direction of flydowns
 * [lyn, 10/25/13] Made collapsed block labels more sensible.
 * [lyn, 10/10-14/13]
 *   + Installed flydown index variable declarations in forRange and forEach loops
 *   + Abstracted over string labels on all blocks using constants defined in en/_messages.js
 *   + Renamed "for <i> start [] end [] step []" block to "for each <number> from [] to [] by []"
 *   + Renamed "for each <i> in list []" block to "for each <item> in list []"
 *   + Renamed "choose test [] then-return [] else-return []" to "if [] then [] else []"
 *     (TODO: still needs to have a mutator like  the "if" statement blocks).
 *   + Renamed "evaluate" block to "evaluate but ignore result"
 *   + Renamed "do {} then-return []" block to "do {} result []" and re-added this block
 *     to the Control drawer (who removed it?)
 *   + Removed get block (still in Variable drawer; no longer needed with parameter flydowns)
 * [lyn, 11/29-30/12]
 *   + Change forEach and forRange loops to take name as input text rather than via plug.
 *   + For these blocks, add extra methods to support renaming.
 */

'use strict';

goog.provide('Blockly.Blocks.control');

goog.require('Blockly.Blocks.Utilities');

Blockly.Blocks['controls_if'] = {
  // If/elseif/else condition.
  category: 'Control',
  helpUrl: Blockly.Msg.LANG_CONTROLS_IF_HELPURL,
  init: function () {
    this.setColour(Blockly.CONTROL_CATEGORY_HUE);
    this.appendValueInput('IF0')
        .setCheck(Blockly.Blocks.Utilities.YailTypeToBlocklyType("boolean", Blockly.Blocks.Utilities.INPUT))
        .appendField(Blockly.Msg.LANG_CONTROLS_IF_MSG_IF);
    this.appendStatementInput('DO0')
        .appendField(Blockly.Msg.LANG_CONTROLS_IF_MSG_THEN);
    this.setPreviousStatement(true);
    this.setNextStatement(true);
    this.setMutator(new Blockly.Mutator(['controls_if_elseif',
      'controls_if_else']));
    // Assign 'this' to a variable for use in the tooltip closure below.
    var thisBlock = this;
    this.setTooltip(function () {
      if (!thisBlock.elseifCount_ && !thisBlock.elseCount_) {
        return Blockly.Msg.LANG_CONTROLS_IF_TOOLTIP_1;
      } else if (!thisBlock.elseifCount_ && thisBlock.elseCount_) {
        return Blockly.Msg.LANG_CONTROLS_IF_TOOLTIP_2;
      } else if (thisBlock.elseifCount_ && !thisBlock.elseCount_) {
        return Blockly.Msg.LANG_CONTROLS_IF_TOOLTIP_3;
      } else if (thisBlock.elseifCount_ && thisBlock.elseCount_) {
        return Blockly.Msg.LANG_CONTROLS_IF_TOOLTIP_4;
      }
      return '';
    });
    this.elseifCount_ = 0;
    this.elseCount_ = 0;
    this.warnings = [{name: "checkEmptySockets", sockets: [{baseName: "IF"}, {baseName: "DO"}]}];
  },
  mutationToDom: function () {
    if (!this.elseifCount_ && !this.elseCount_) {
      return null;
    }
    var container = document.createElement('mutation');
    if (this.elseifCount_) {
      container.setAttribute('elseif', this.elseifCount_);
    }
    if (this.elseCount_) {
      container.setAttribute('else', 1);
    }
    return container;
  },
  domToMutation: function (xmlElement) {
    if (xmlElement.getAttribute('elseif') === null) {
      this.elseifCount_ = 0;
    } else {
      this.elseifCount_ = window.parseInt(xmlElement.getAttribute('elseif'), 10);
    }

    this.elseCount_ = window.parseInt(xmlElement.getAttribute('else'), 10);
    for (var x = 1; x <= this.elseifCount_; x++) {
      this.appendValueInput('IF' + x)
          .setCheck(Blockly.Blocks.Utilities.YailTypeToBlocklyType("boolean", Blockly.Blocks.Utilities.INPUT))
          .appendField(Blockly.Msg.LANG_CONTROLS_IF_MSG_ELSEIF);
      this.appendStatementInput('DO' + x)
          .appendField(Blockly.Msg.LANG_CONTROLS_IF_MSG_THEN);
    }
    if (this.elseCount_) {
      this.appendStatementInput('ELSE')
          .appendField(Blockly.Msg.LANG_CONTROLS_IF_MSG_ELSE);
    }
  },
  decompose: function (workspace) {
    var containerBlock = new Blockly.Block.obtain(workspace, 'controls_if_if');
    containerBlock.initSvg();
    var connection = containerBlock.getInput('STACK').connection;
    for (var x = 1; x <= this.elseifCount_; x++) {
      var elseifBlock = new Blockly.Block.obtain(workspace, 'controls_if_elseif');
      elseifBlock.initSvg();
      connection.connect(elseifBlock.previousConnection);
      connection = elseifBlock.nextConnection;
    }
    if (this.elseCount_) {
      var elseBlock = new Blockly.Block.obtain(workspace, 'controls_if_else');
      elseBlock.initSvg();
      connection.connect(elseBlock.previousConnection);
    }
    return containerBlock;
  },
  compose: function (containerBlock) {
    // Disconnect the else input blocks and destroy the inputs.
    if (this.elseCount_) {
      this.removeInput('ELSE');
    }
    this.elseCount_ = 0;
    // Disconnect all the elseif input blocks and destroy the inputs.
    for (var x = this.elseifCount_; x > 0; x--) {
      this.removeInput('IF' + x);
      this.removeInput('DO' + x);
    }
    this.elseifCount_ = 0;
    // Rebuild the block's optional inputs.
    var clauseBlock = containerBlock.getInputTargetBlock('STACK');
    while (clauseBlock) {
      switch (clauseBlock.type) {
        case 'controls_if_elseif':
          this.elseifCount_++;
          var ifInput = this.appendValueInput('IF' + this.elseifCount_)
              .setCheck(Blockly.Blocks.Utilities.YailTypeToBlocklyType("boolean", Blockly.Blocks.Utilities.INPUT))
              .appendField(Blockly.Msg.LANG_CONTROLS_IF_MSG_ELSEIF);
          var doInput = this.appendStatementInput('DO' + this.elseifCount_);
          doInput.appendField(Blockly.Msg.LANG_CONTROLS_IF_MSG_THEN);
          // Reconnect any child blocks.
          if (clauseBlock.valueConnection_) {
            ifInput.connection.connect(clauseBlock.valueConnection_);
          }
          if (clauseBlock.statementConnection_) {
            doInput.connection.connect(clauseBlock.statementConnection_);
          }
          break;
        case 'controls_if_else':
          this.elseCount_++;
          var elseInput = this.appendStatementInput('ELSE');
          elseInput.appendField(Blockly.Msg.LANG_CONTROLS_IF_MSG_ELSE);
          // Reconnect any child blocks.
          if (clauseBlock.statementConnection_) {
            elseInput.connection.connect(clauseBlock.statementConnection_);
          }
          break;
        default:
          throw 'Unknown block type.';
      }
      clauseBlock = clauseBlock.nextConnection &&
      clauseBlock.nextConnection.targetBlock();
    }
  },
  saveConnections: function (containerBlock) {
    // Store a pointer to any connected child blocks.
    var inputDo;
    var clauseBlock = containerBlock.getInputTargetBlock('STACK');
    var x = 1;
    while (clauseBlock) {
      switch (clauseBlock.type) {
        case 'controls_if_elseif':
          var inputIf = this.getInput('IF' + x);
          inputDo = this.getInput('DO' + x);
          clauseBlock.valueConnection_ =
              inputIf && inputIf.connection.targetConnection;
          clauseBlock.statementConnection_ =
              inputDo && inputDo.connection.targetConnection;
          x++;
          break;
        case 'controls_if_else':
          inputDo = this.getInput('ELSE');
          clauseBlock.statementConnection_ =
              inputDo && inputDo.connection.targetConnection;
          break;
        default:
          throw 'Unknown block type.';
      }
      clauseBlock = clauseBlock.nextConnection &&
      clauseBlock.nextConnection.targetBlock();
    }
  },
  typeblock: [{translatedName: Blockly.Msg.LANG_CONTROLS_IF_IF_TITLE_IF}]
};

Blockly.Blocks['controls_if_if'] = {
  // If condition.
  init: function () {
    this.setColour(Blockly.CONTROL_CATEGORY_HUE);
    this.appendDummyInput()
        .appendField(Blockly.Msg.LANG_CONTROLS_IF_IF_TITLE_IF);
    this.appendStatementInput('STACK');
    this.setTooltip(Blockly.Msg.LANG_CONTROLS_IF_IF_TOOLTIP);
    this.contextMenu = false;
  }
};

Blockly.Blocks['controls_if_elseif'] = {
  // Else-If condition.
  init: function () {
    this.setColour(Blockly.CONTROL_CATEGORY_HUE);
    this.appendDummyInput()
        .appendField(Blockly.Msg.LANG_CONTROLS_IF_ELSEIF_TITLE_ELSEIF);
    this.setPreviousStatement(true);
    this.setNextStatement(true);
    this.setTooltip(Blockly.Msg.LANG_CONTROLS_IF_ELSEIF_TOOLTIP);
    this.contextMenu = false;
  }
};

Blockly.Blocks['controls_if_else'] = {
  // Else condition.
  init: function () {
    this.setColour(Blockly.CONTROL_CATEGORY_HUE);
    this.appendDummyInput()
        .appendField(Blockly.Msg.LANG_CONTROLS_IF_ELSE_TITLE_ELSE);
    this.setPreviousStatement(true);
    this.setTooltip(Blockly.Msg.LANG_CONTROLS_IF_ELSE_TOOLTIP);
    this.contextMenu = false;
  }
};

Blockly.Blocks['controls_forRange'] = {
  // For range.
  category: 'Control',
<<<<<<< HEAD
  helpUrl : Blockly.Msg.LANG_CONTROLS_FORRANGE_HELPURL,
  init : function() {
=======
  helpUrl: Blockly.Msg.LANG_CONTROLS_FORRANGE_HELPURL,
  init: function () {
>>>>>>> 4f7c8579
    this.setColour(Blockly.CONTROL_CATEGORY_HUE);
    //this.setOutput(true, null);
    // Need to deal with variables here
    // [lyn, 11/30/12] Changed variable to be text input box that does renaming right (i.e., avoids variable capture)
    // Old code:
    // this.appendValueInput('VAR').appendField('for range').appendField('variable').setAlign(Blockly.ALIGN_RIGHT);
    // this.appendValueInput('START').setCheck(Number).appendField('start').setAlign(Blockly.ALIGN_RIGHT);
    this.appendValueInput('START')
        .setCheck(Blockly.Blocks.Utilities.YailTypeToBlocklyType("number", Blockly.Blocks.Utilities.INPUT))
        .appendField(Blockly.Msg.LANG_CONTROLS_FORRANGE_INPUT_ITEM)
        .appendField(new Blockly.FieldParameterFlydown(Blockly.Msg.LANG_CONTROLS_FORRANGE_INPUT_VAR, true, Blockly.FieldFlydown.DISPLAY_BELOW), 'VAR')
        .appendField(Blockly.Msg.LANG_CONTROLS_FORRANGE_INPUT_START)
        .setAlign(Blockly.ALIGN_RIGHT);
    this.appendValueInput('END')
        .setCheck(Blockly.Blocks.Utilities.YailTypeToBlocklyType("number", Blockly.Blocks.Utilities.INPUT))
        .appendField(Blockly.Msg.LANG_CONTROLS_FORRANGE_INPUT_END)
        .setAlign(Blockly.ALIGN_RIGHT);
    this.appendValueInput('STEP')
        .setCheck(Blockly.Blocks.Utilities.YailTypeToBlocklyType("number", Blockly.Blocks.Utilities.INPUT))
        .appendField(Blockly.Msg.LANG_CONTROLS_FORRANGE_INPUT_STEP)
        .setAlign(Blockly.ALIGN_RIGHT);
    this.appendStatementInput('DO')
        .appendField(Blockly.Msg.LANG_CONTROLS_FORRANGE_INPUT_DO)
        .setAlign(Blockly.ALIGN_RIGHT);
    this.setPreviousStatement(true);
    this.setNextStatement(true);
    this.setTooltip(Blockly.Msg.LANG_CONTROLS_FORRANGE_TOOLTIP);
  },
  getVars: function () {
    return [this.getFieldValue('VAR')];
  },
  blocksInScope: function () {
    var doBlock = this.getInputTargetBlock('DO');
    if (doBlock) {
      return [doBlock];
    } else {
      return [];
    }
  },
  declaredNames: function () {
    return [this.getFieldValue('VAR')];
  },
  renameVar: function (oldName, newName) {
    if (Blockly.Names.equals(oldName, this.getFieldValue('VAR'))) {
      this.setFieldValue(newName, 'VAR');
    }
  },
  renameBound: function (boundSubstitution, freeSubstitution) {
    Blockly.LexicalVariable.renameFree(this.getInputTargetBlock('START'), freeSubstitution);
    Blockly.LexicalVariable.renameFree(this.getInputTargetBlock('END'), freeSubstitution);
    Blockly.LexicalVariable.renameFree(this.getInputTargetBlock('STEP'), freeSubstitution);
    var oldIndexVar = this.getFieldValue('VAR');
    var newIndexVar = boundSubstitution.apply(oldIndexVar);
    if (newIndexVar !== oldIndexVar) {
      this.renameVar(oldIndexVar, newIndexVar);
      var indexSubstitution = Blockly.Substitution.simpleSubstitution(oldIndexVar, newIndexVar);
      var extendedFreeSubstitution = freeSubstitution.extend(indexSubstitution);
      Blockly.LexicalVariable.renameFree(this.getInputTargetBlock('DO'), extendedFreeSubstitution);
    } else {
      var removedFreeSubstitution = freeSubstitution.remove([oldIndexVar]);
      Blockly.LexicalVariable.renameFree(this.getInputTargetBlock('DO'), removedFreeSubstitution);
    }
    if (this.nextConnection) {
      var nextBlock = this.nextConnection.targetBlock();
      Blockly.LexicalVariable.renameFree(nextBlock, freeSubstitution);
    }
  },
  renameFree: function (freeSubstitution) {
    var indexVar = this.getFieldValue('VAR');
    var bodyFreeVars = Blockly.LexicalVariable.freeVariables(this.getInputTargetBlock('DO'));
<<<<<<< HEAD
    bodyFreeVars.delete(indexVar);
=======
    bodyFreeVars.deleteName(indexVar);
>>>>>>> 4f7c8579
    var renamedBodyFreeVars = bodyFreeVars.renamed(freeSubstitution);
    if (renamedBodyFreeVars.isMember(indexVar)) { // Variable capture!
      var newIndexVar = Blockly.FieldLexicalVariable.nameNotIn(indexVar, renamedBodyFreeVars.toList());
      var boundSubstitution = Blockly.Substitution.simpleSubstitution(indexVar, newIndexVar);
      this.renameBound(boundSubstitution, freeSubstitution);
    } else {
      this.renameBound(new Blockly.Substitution(), freeSubstitution);
    }
  },
<<<<<<< HEAD
  freeVariables: function() { // return the free variables of this block
    var result = Blockly.LexicalVariable.freeVariables(this.getInputTargetBlock('DO'));
    result.delete(this.getFieldValue('VAR')); // Remove bound index variable from body free vars
=======
  freeVariables: function () { // return the free variables of this block
    var result = Blockly.LexicalVariable.freeVariables(this.getInputTargetBlock('DO'));
    result.deleteName(this.getFieldValue('VAR')); // Remove bound index variable from body free vars
>>>>>>> 4f7c8579
    result.unite(Blockly.LexicalVariable.freeVariables(this.getInputTargetBlock('START')));
    result.unite(Blockly.LexicalVariable.freeVariables(this.getInputTargetBlock('END')));
    result.unite(Blockly.LexicalVariable.freeVariables(this.getInputTargetBlock('STEP')));
    if (this.nextConnection) {
      var nextBlock = this.nextConnection.targetBlock();
      result.unite(Blockly.LexicalVariable.freeVariables(nextBlock));
    }
    return result;
  },
<<<<<<< HEAD
  typeblock: [{ translatedName: Blockly.Msg.LANG_CONTROLS_FORRANGE_INPUT_ITEM }]
=======
  typeblock: [{translatedName: Blockly.Msg.LANG_CONTROLS_FORRANGE_INPUT_ITEM}]
>>>>>>> 4f7c8579
};

Blockly.Blocks['controls_forEach'] = {
  // For each loop.
<<<<<<< HEAD
  category : 'Control',
  helpUrl : Blockly.Msg.LANG_CONTROLS_FOREACH_HELPURL,
  init : function() {
=======
  category: 'Control',
  helpUrl: Blockly.Msg.LANG_CONTROLS_FOREACH_HELPURL,
  init: function () {
>>>>>>> 4f7c8579
    this.setColour(Blockly.CONTROL_CATEGORY_HUE);
    //this.setOutput(true, null);
    // [lyn, 10/07/13] Changed default name from "i" to "item"
    // [lyn, 11/29/12] Changed variable to be text input box that does renaming right (i.e., avoids variable capture)
    // Old code:
    // this.appendValueInput('VAR').appendField('for range').appendField('variable').setAlign(Blockly.ALIGN_RIGHT);
    // this.appendValueInput('START').setCheck(Number).appendField('start').setAlign(Blockly.ALIGN_RIGHT);
    this.appendValueInput('LIST')
        .setCheck(Blockly.Blocks.Utilities.YailTypeToBlocklyType("list", Blockly.Blocks.Utilities.INPUT))
        .appendField(Blockly.Msg.LANG_CONTROLS_FOREACH_INPUT_ITEM)
        .appendField(new Blockly.FieldParameterFlydown(Blockly.Msg.LANG_CONTROLS_FOREACH_INPUT_VAR,
            true, Blockly.FieldFlydown.DISPLAY_BELOW), 'VAR')
        .appendField(Blockly.Msg.LANG_CONTROLS_FOREACH_INPUT_INLIST)
        .setAlign(Blockly.ALIGN_RIGHT);
    this.appendStatementInput('DO').appendField(Blockly.Msg.LANG_CONTROLS_FOREACH_INPUT_DO);
    this.setPreviousStatement(true);
    this.setNextStatement(true);
    this.setTooltip(Blockly.Msg.LANG_CONTROLS_FOREACH_TOOLTIP);
  },
  getVars: function () {
    return [this.getFieldValue('VAR')];
  },
  blocksInScope: function () {
    var doBlock = this.getInputTargetBlock('DO');
    if (doBlock) {
      return [doBlock];
    } else {
      return [];
    }
  },
  declaredNames: function () {
    return [this.getFieldValue('VAR')];
  },
  renameVar: function (oldName, newName) {
    if (Blockly.Names.equals(oldName, this.getFieldValue('VAR'))) {
      this.setFieldValue(newName, 'VAR');
    }
  },
  renameBound: function (boundSubstitution, freeSubstitution) {
    Blockly.LexicalVariable.renameFree(this.getInputTargetBlock('LIST'), freeSubstitution);
    var oldIndexVar = this.getFieldValue('VAR');
    var newIndexVar = boundSubstitution.apply(oldIndexVar);
    if (newIndexVar !== oldIndexVar) {
      this.renameVar(oldIndexVar, newIndexVar);
      var indexSubstitution = Blockly.Substitution.simpleSubstitution(oldIndexVar, newIndexVar);
      var extendedFreeSubstitution = freeSubstitution.extend(indexSubstitution);
      Blockly.LexicalVariable.renameFree(this.getInputTargetBlock('DO'), extendedFreeSubstitution);
    } else {
      var removedFreeSubstitution = freeSubstitution.remove([oldIndexVar]);
      Blockly.LexicalVariable.renameFree(this.getInputTargetBlock('DO'), removedFreeSubstitution);
    }
    if (this.nextConnection) {
      var nextBlock = this.nextConnection.targetBlock();
      Blockly.LexicalVariable.renameFree(nextBlock, freeSubstitution);
    }
  },
  renameFree: function (freeSubstitution) {
    var indexVar = this.getFieldValue('VAR');
    var bodyFreeVars = Blockly.LexicalVariable.freeVariables(this.getInputTargetBlock('DO'));
<<<<<<< HEAD
    bodyFreeVars.delete(indexVar);
=======
    bodyFreeVars.deleteName(indexVar);
>>>>>>> 4f7c8579
    var renamedBodyFreeVars = bodyFreeVars.renamed(freeSubstitution);
    if (renamedBodyFreeVars.isMember(indexVar)) { // Variable capture!
      var newIndexVar = Blockly.FieldLexicalVariable.nameNotIn(indexVar, renamedBodyFreeVars.toList());
      var boundSubstitution = Blockly.Substitution.simpleSubstitution(indexVar, newIndexVar);
      this.renameBound(boundSubstitution, freeSubstitution);
    } else {
      this.renameBound(new Blockly.Substitution(), freeSubstitution);
    }
  },
<<<<<<< HEAD
  freeVariables: function() { // return the free variables of this block
    var result = Blockly.LexicalVariable.freeVariables(this.getInputTargetBlock('DO'));
    result.delete(this.getFieldValue('VAR')); // Remove bound index variable from body free vars
=======
  freeVariables: function () { // return the free variables of this block
    var result = Blockly.LexicalVariable.freeVariables(this.getInputTargetBlock('DO'));
    result.deleteName(this.getFieldValue('VAR')); // Remove bound index variable from body free vars
>>>>>>> 4f7c8579
    result.unite(Blockly.LexicalVariable.freeVariables(this.getInputTargetBlock('LIST')));
    if (this.nextConnection) {
      var nextBlock = this.nextConnection.targetBlock();
      result.unite(Blockly.LexicalVariable.freeVariables(nextBlock));
    }
    return result;
  },
<<<<<<< HEAD
  typeblock: [{ translatedName: Blockly.Msg.LANG_CONTROLS_FOREACH_INPUT_ITEM }]
=======
  typeblock: [{translatedName: Blockly.Msg.LANG_CONTROLS_FOREACH_INPUT_ITEM}]
>>>>>>> 4f7c8579
};

/* [lyn 10/10/13] With parameter flydown changes,
* I don't think a special GET block in the Control drawer is necesssary
Blockly.Blocks.for_lexical_variable_get = {
  // Variable getter.
  category: 'Control',
  helpUrl: Blockly.Msg.LANG_CONTROLS_GET_HELPURL,
  init: function() {
    this.setColour(Blockly.CONTROL_CATEGORY_HUE);
    this.fieldVar_ = new Blockly.FieldLexicalVariable(" ");
    this.fieldVar_.setBlock(this);
    this.appendDummyInput()
        .appendField("get")
        .appendField(this.fieldVar_, 'VAR');
    this.setOutput(true, null);
    this.setTooltip(Blockly.Msg.LANG_VARIABLES_GET_TOOLTIP);
    this.errors = [{name:"checkIsInDefinition"},{name:"checkDropDownContainsValidValue",dropDowns:["VAR"]}];
  },
  getVars: function() {
    return [this.getFieldValue('VAR')];
  },
  onchange: function() {
     // [lyn, 11/10/12] Checks if parent has changed. If so, checks if curent variable name
     //    is still in scope. If so, keeps it as is; if not, changes to ???
     //    *** NEED TO MAKE THIS BEHAVIOR BETTER!
    if (this.fieldVar_) {
       var currentName = this.fieldVar_.getText();
       var nameList = this.fieldVar_.getNamesInScope();
       var cachedParent = this.fieldVar_.getCachedParent();
       var currentParent = this.fieldVar_.getBlock().getParent();
       // [lyn, 11/10/12] Allow current name to stay if block moved to workspace in "untethered" way.
       //   Only changed to ??? if tether an untethered block.
       if (currentParent != cachedParent) {
         this.fieldVar_.setCachedParent(currentParent);
         if  (currentParent !== null) {
           for (var i = 0; i < nameList.length; i++ ) {
             if (nameList[i] === currentName) {
               return; // no change
             }
           }
           // Only get here if name not in list
           this.fieldVar_.setText(" ");
         }
       }
    }
    Blockly.WarningHandler.checkErrors.call(this);
  },
  renameLexicalVar: function(oldName, newName) {
    // console.log("Renaming lexical variable from " + oldName + " to " + newName);
    if (oldName === this.getFieldValue('VAR')) {
        this.setFieldValue(newName, 'VAR');
    }
  }
};
*/

Blockly.Blocks['controls_while'] = {
  // While condition.
<<<<<<< HEAD
  category : 'Control',
  helpUrl : Blockly.Msg.LANG_CONTROLS_WHILE_HELPURL,
  init : function() {
=======
  category: 'Control',
  helpUrl: Blockly.Msg.LANG_CONTROLS_WHILE_HELPURL,
  init: function () {
>>>>>>> 4f7c8579
    this.setColour(Blockly.CONTROL_CATEGORY_HUE);
    this.appendValueInput('TEST')
        .setCheck(Blockly.Blocks.Utilities.YailTypeToBlocklyType("boolean", Blockly.Blocks.Utilities.INPUT))
        .appendField(Blockly.Msg.LANG_CONTROLS_WHILE_TITLE)
        .appendField(Blockly.Msg.LANG_CONTROLS_WHILE_INPUT_TEST)
        .setAlign(Blockly.ALIGN_RIGHT);
    this.appendStatementInput('DO')
        .appendField(Blockly.Msg.LANG_CONTROLS_WHILE_INPUT_DO)
        .setAlign(Blockly.ALIGN_RIGHT);
    this.setPreviousStatement(true);
    this.setNextStatement(true);
    this.setTooltip(Blockly.Msg.LANG_CONTROLS_WHILE_TOOLTIP);
  },
  typeblock: [{translatedName: Blockly.Msg.LANG_CONTROLS_WHILE_TITLE}]
};

// [lyn, 01/15/2013] Remove DO C-sockets because now handled more modularly by DO-THEN-RETURN block.
Blockly.Blocks['controls_choose'] = {
  // Choose.
<<<<<<< HEAD
  category : 'Control',
  helpUrl : Blockly.Msg.LANG_CONTROLS_CHOOSE_HELPURL,
  init : function() {
=======
  category: 'Control',
  helpUrl: Blockly.Msg.LANG_CONTROLS_CHOOSE_HELPURL,
  init: function () {
>>>>>>> 4f7c8579
    this.setColour(Blockly.CONTROL_CATEGORY_HUE);
    this.setOutput(true, null);
    this.appendValueInput('TEST')
        .setCheck(Blockly.Blocks.Utilities.YailTypeToBlocklyType("boolean", Blockly.Blocks.Utilities.INPUT))
        .appendField(Blockly.Msg.LANG_CONTROLS_CHOOSE_TITLE)
        .appendField(Blockly.Msg.LANG_CONTROLS_CHOOSE_INPUT_TEST)
        .setAlign(Blockly.ALIGN_RIGHT);
    // this.appendStatementInput('DO0').appendField('then-do').setAlign(Blockly.ALIGN_RIGHT);
    this.appendValueInput('THENRETURN')
        .appendField(Blockly.Msg.LANG_CONTROLS_CHOOSE_INPUT_THEN_RETURN)
        .setAlign(Blockly.ALIGN_RIGHT);
    // this.appendStatementInput('ELSE').appendField('else-do').setAlign(Blockly.ALIGN_RIGHT);
    this.appendValueInput('ELSERETURN')
        .appendField(Blockly.Msg.LANG_CONTROLS_CHOOSE_INPUT_ELSE_RETURN)
        .setAlign(Blockly.ALIGN_RIGHT);
    /* this.setTooltip('If the condition being tested is true, the agent will '
     + 'run all the blocks attached to the \'then-do\' section and return the value attached '
     + 'to the \'then-return\'slot. Otherwise, the agent will run all blocks attached to '
     + 'the \'else-do\' section and return the value in the \'else-return\' slot.');
     */
    // [lyn, 01/15/2013] Edit description to be consistent with changes to slots.
    this.setTooltip(Blockly.Msg.LANG_CONTROLS_CHOOSE_TOOLTIP);
  },
  typeblock: [{
    translatedName: Blockly.Msg.LANG_CONTROLS_CHOOSE_TITLE + ' ' +
    Blockly.Msg.LANG_CONTROLS_CHOOSE_INPUT_THEN_RETURN + ' ' +
    Blockly.Msg.LANG_CONTROLS_CHOOSE_INPUT_ELSE_RETURN
  }]
};

// [lyn, 10/10/13] This used to be in the control drawer as well as the procedure drawer
// but someone removed it from the control drawer. I think it still belongs here.
Blockly.Blocks['controls_do_then_return'] = {
  // String length.
  category: 'Control',
  helpUrl: Blockly.Msg.LANG_PROCEDURES_DOTHENRETURN_HELPURL,
  init: function () {
    this.setColour(Blockly.CONTROL_CATEGORY_HUE);
    this.appendStatementInput('STM')
        .appendField(Blockly.Msg.LANG_CONTROLS_DO_THEN_RETURN_INPUT_DO);
    this.appendValueInput('VALUE')
        .appendField(Blockly.Msg.LANG_CONTROLS_DO_THEN_RETURN_INPUT_RETURN)
        .setAlign(Blockly.ALIGN_RIGHT);
    this.setOutput(true, null);
    this.setTooltip(Blockly.Msg.LANG_CONTROLS_DO_THEN_RETURN_TOOLTIP);
  },
  typeblock: [{translatedName: Blockly.Msg.LANG_CONTROLS_DO_THEN_RETURN_TITLE}]
};

// [lyn, 01/15/2013] Added
Blockly.Blocks['controls_eval_but_ignore'] = {
  category: 'Control',
  helpUrl: Blockly.Msg.LANG_CONTROLS_EVAL_BUT_IGNORE_HELPURL,
  init: function () {
    this.setColour(Blockly.CONTROL_CATEGORY_HUE);
    this.appendValueInput('VALUE')
        .appendField(Blockly.Msg.LANG_CONTROLS_EVAL_BUT_IGNORE_TITLE);
    this.setPreviousStatement(true);
    this.setNextStatement(true);
    this.setTooltip(Blockly.Msg.LANG_CONTROLS_EVAL_BUT_IGNORE_TOOLTIP);
  },
  typeblock: [{translatedName: Blockly.Msg.LANG_CONTROLS_EVAL_BUT_IGNORE_TITLE}]
};

/* [lyn 10/10/13] Hal doesn't like NOTHING. Must rethink
<<<<<<< HEAD
// [lyn, 01/15/2013] Added
Blockly.Blocks.controls_nothing = {
  // Expression for the nothing value
  category: 'Control',
  helpUrl: Blockly.Msg.LANG_CONTROLS_NOTHING_HELPURL,
  init: function() {
    this.setColour(Blockly.CONTROL_CATEGORY_HUE);
    this.appendDummyInput()
        .appendField("nothing");
    this.setOutput(true, null);
    this.setTooltip(Blockly.Msg.LANG_CONTROLS_NOTHING_TOOLTIP);
  },
  onchange: Blockly.WarningHandler.checkErrors,
  typeblock: [{ translatedName: Blockly.Msg.LANG_CONTROLS_NOTHING_TITLE }]
};
*/


Blockly.Blocks['controls_openAnotherScreen'] = {
  // Open another screen
  category : 'Control',
  helpUrl : Blockly.Msg.LANG_CONTROLS_OPEN_ANOTHER_SCREEN_HELPURL,
  init : function() {
=======
 // [lyn, 01/15/2013] Added
 Blockly.Blocks.controls_nothing = {
 // Expression for the nothing value
 category: 'Control',
 helpUrl: Blockly.Msg.LANG_CONTROLS_NOTHING_HELPURL,
 init: function() {
 this.setColour(Blockly.CONTROL_CATEGORY_HUE);
 this.appendDummyInput()
 .appendField("nothing");
 this.setOutput(true, null);
 this.setTooltip(Blockly.Msg.LANG_CONTROLS_NOTHING_TOOLTIP);
 },
 onchange: Blockly.WarningHandler.checkErrors,
 typeblock: [{ translatedName: Blockly.Msg.LANG_CONTROLS_NOTHING_TITLE }]
 };
 */

Blockly.Blocks['controls_openAnotherScreen'] = {
  // Open another screen
  category: 'Control',
  helpUrl: Blockly.Msg.LANG_CONTROLS_OPEN_ANOTHER_SCREEN_HELPURL,
  init: function () {
>>>>>>> 4f7c8579
    this.setColour(Blockly.CONTROL_CATEGORY_HUE);
    this.appendValueInput('SCREEN')
        .appendField(Blockly.Msg.LANG_CONTROLS_OPEN_ANOTHER_SCREEN_TITLE)
        .appendField(Blockly.Msg.LANG_CONTROLS_OPEN_ANOTHER_SCREEN_INPUT_SCREENNAME)
        .setAlign(Blockly.ALIGN_RIGHT)
        .setCheck(Blockly.Blocks.Utilities.YailTypeToBlocklyType("text", Blockly.Blocks.Utilities.INPUT));
    this.setPreviousStatement(true);
    this.setTooltip(Blockly.Msg.LANG_CONTROLS_OPEN_ANOTHER_SCREEN_TOOLTIP);
  },
  typeblock: [{translatedName: Blockly.Msg.LANG_CONTROLS_OPEN_ANOTHER_SCREEN_TITLE}]
};

Blockly.Blocks['controls_openAnotherScreenWithStartValue'] = {
  // Open another screen with start value
<<<<<<< HEAD
  category : 'Control',
  helpUrl : Blockly.Msg.LANG_CONTROLS_OPEN_ANOTHER_SCREEN_WITH_START_VALUE_HELPURL,
  init : function() {
=======
  category: 'Control',
  helpUrl: Blockly.Msg.LANG_CONTROLS_OPEN_ANOTHER_SCREEN_WITH_START_VALUE_HELPURL,
  init: function () {
>>>>>>> 4f7c8579
    this.setColour(Blockly.CONTROL_CATEGORY_HUE);
    this.appendValueInput('SCREENNAME')
        .setCheck(Blockly.Blocks.Utilities.YailTypeToBlocklyType("text", Blockly.Blocks.Utilities.INPUT))
        .appendField(Blockly.Msg.LANG_CONTROLS_OPEN_ANOTHER_SCREEN_WITH_START_VALUE_TITLE)
        .appendField(Blockly.Msg.LANG_CONTROLS_OPEN_ANOTHER_SCREEN_WITH_START_VALUE_INPUT_SCREENNAME)
        .setAlign(Blockly.ALIGN_RIGHT);
    this.appendValueInput('STARTVALUE')
        .appendField(Blockly.Msg.LANG_CONTROLS_OPEN_ANOTHER_SCREEN_WITH_START_VALUE_INPUT_STARTVALUE)
        .setAlign(Blockly.ALIGN_RIGHT);
    this.setPreviousStatement(true);
    this.setTooltip(Blockly.Msg.LANG_CONTROLS_OPEN_ANOTHER_SCREEN_WITH_START_VALUE_TOOLTIP);
  },
  typeblock: [{translatedName: Blockly.Msg.LANG_CONTROLS_OPEN_ANOTHER_SCREEN_WITH_START_VALUE_TITLE}]
};

Blockly.Blocks['controls_getStartValue'] = {
  // Get start value
<<<<<<< HEAD
  category : 'Control',
  helpUrl : Blockly.Msg.LANG_CONTROLS_GET_START_VALUE_HELPURL,
  init : function() {
=======
  category: 'Control',
  helpUrl: Blockly.Msg.LANG_CONTROLS_GET_START_VALUE_HELPURL,
  init: function () {
>>>>>>> 4f7c8579
    this.setColour(Blockly.CONTROL_CATEGORY_HUE);
    this.setOutput(true, null);
    this.appendDummyInput()
        .appendField(Blockly.Msg.LANG_CONTROLS_GET_START_VALUE_TITLE);
    this.setTooltip(Blockly.Msg.LANG_CONTROLS_GET_START_VALUE_TOOLTIP);
  },
  typeblock: [{translatedName: Blockly.Msg.LANG_CONTROLS_GET_START_VALUE_TITLE}]
};

Blockly.Blocks['controls_closeScreen'] = {
  // Close screen
<<<<<<< HEAD
  category : 'Control',
  helpUrl : Blockly.Msg.LANG_CONTROLS_CLOSE_SCREEN_HELPURL,
  init : function() {
=======
  category: 'Control',
  helpUrl: Blockly.Msg.LANG_CONTROLS_CLOSE_SCREEN_HELPURL,
  init: function () {
>>>>>>> 4f7c8579
    this.setColour(Blockly.CONTROL_CATEGORY_HUE);
    this.appendDummyInput()
        .appendField(Blockly.Msg.LANG_CONTROLS_CLOSE_SCREEN_TITLE);
    this.setPreviousStatement(true);
    this.setTooltip(Blockly.Msg.LANG_CONTROLS_CLOSE_SCREEN_TOOLTIP);
  },
  typeblock: [{translatedName: Blockly.Msg.LANG_CONTROLS_CLOSE_SCREEN_TITLE}]
};

Blockly.Blocks['controls_closeScreenWithValue'] = {
  // Close screen with value
<<<<<<< HEAD
  category : 'Control',
  helpUrl : Blockly.Msg.LANG_CONTROLS_CLOSE_SCREEN_WITH_VALUE_HELPURL,
  init : function() {
=======
  category: 'Control',
  helpUrl: Blockly.Msg.LANG_CONTROLS_CLOSE_SCREEN_WITH_VALUE_HELPURL,
  init: function () {
>>>>>>> 4f7c8579
    this.setColour(Blockly.CONTROL_CATEGORY_HUE);
    this.appendValueInput('SCREEN')
        .appendField(Blockly.Msg.LANG_CONTROLS_CLOSE_SCREEN_WITH_VALUE_TITLE)
        .appendField(Blockly.Msg.LANG_CONTROLS_CLOSE_SCREEN_WITH_VALUE_INPUT_RESULT)
        .setAlign(Blockly.ALIGN_RIGHT);
    this.setPreviousStatement(true);
    this.setTooltip(Blockly.Msg.LANG_CONTROLS_CLOSE_SCREEN_WITH_VALUE_TOOLTIP);
  },
  typeblock: [{translatedName: Blockly.Msg.LANG_CONTROLS_CLOSE_SCREEN_WITH_VALUE_TITLE}]
};

Blockly.Blocks['controls_closeApplication'] = {
  // Close application
<<<<<<< HEAD
  category : 'Control',
  helpUrl : Blockly.Msg.LANG_CONTROLS_CLOSE_APPLICATION_HELPURL,
  init : function() {
=======
  category: 'Control',
  helpUrl: Blockly.Msg.LANG_CONTROLS_CLOSE_APPLICATION_HELPURL,
  init: function () {
>>>>>>> 4f7c8579
    this.setColour(Blockly.CONTROL_CATEGORY_HUE);
    this.appendDummyInput().appendField(Blockly.Msg.LANG_CONTROLS_CLOSE_APPLICATION_TITLE);
    this.setPreviousStatement(true);
    this.setTooltip(Blockly.Msg.LANG_CONTROLS_CLOSE_APPLICATION_TOOLTIP);
  },
  typeblock: [{translatedName: Blockly.Msg.LANG_CONTROLS_CLOSE_APPLICATION_TITLE}]
};

Blockly.Blocks['controls_getPlainStartText'] = {
  // Get plain start text
<<<<<<< HEAD
  category : 'Control',
  helpUrl : Blockly.Msg.LANG_CONTROLS_GET_PLAIN_START_TEXT_HELPURL,
  init : function() {
    this.setColour(Blockly.CONTROL_CATEGORY_HUE);
    this.setOutput(true, Blockly.Blocks.Utilities.YailTypeToBlocklyType("text",Blockly.Blocks.Utilities.OUTPUT));
    this.appendDummyInput()
      .appendField(Blockly.Msg.LANG_CONTROLS_GET_PLAIN_START_TEXT_TITLE);
=======
  category: 'Control',
  helpUrl: Blockly.Msg.LANG_CONTROLS_GET_PLAIN_START_TEXT_HELPURL,
  init: function () {
    this.setColour(Blockly.CONTROL_CATEGORY_HUE);
    this.setOutput(true, Blockly.Blocks.Utilities.YailTypeToBlocklyType("text", Blockly.Blocks.Utilities.OUTPUT));
    this.appendDummyInput()
        .appendField(Blockly.Msg.LANG_CONTROLS_GET_PLAIN_START_TEXT_TITLE);
>>>>>>> 4f7c8579
    this.setTooltip(Blockly.Msg.LANG_CONTROLS_GET_PLAIN_START_TEXT_TOOLTIP);
  },
  typeblock: [{translatedName: Blockly.Msg.LANG_CONTROLS_GET_PLAIN_START_TEXT_TITLE}]
};

Blockly.Blocks['controls_closeScreenWithPlainText'] = {
  // Close screen with plain text
<<<<<<< HEAD
  category : 'Control',
  helpUrl : Blockly.Msg.LANG_CONTROLS_CLOSE_SCREEN_WITH_PLAIN_TEXT_HELPURL,
  init : function() {
=======
  category: 'Control',
  helpUrl: Blockly.Msg.LANG_CONTROLS_CLOSE_SCREEN_WITH_PLAIN_TEXT_HELPURL,
  init: function () {
>>>>>>> 4f7c8579
    this.setColour(Blockly.CONTROL_CATEGORY_HUE);
    this.appendValueInput('TEXT')
        .setCheck(Blockly.Blocks.Utilities.YailTypeToBlocklyType("text", Blockly.Blocks.Utilities.INPUT))
        .appendField(Blockly.Msg.LANG_CONTROLS_CLOSE_SCREEN_WITH_PLAIN_TEXT_TITLE)
        .appendField(Blockly.Msg.LANG_CONTROLS_CLOSE_SCREEN_WITH_PLAIN_TEXT_INPUT_TEXT)
        .setAlign(Blockly.ALIGN_RIGHT);
    this.setPreviousStatement(true);
    this.setTooltip(Blockly.Msg.LANG_CONTROLS_CLOSE_SCREEN_WITH_PLAIN_TEXT_TOOLTIP);
  },
  typeblock: [{translatedName: Blockly.Msg.LANG_CONTROLS_CLOSE_SCREEN_WITH_PLAIN_TEXT_TITLE}]
};<|MERGE_RESOLUTION|>--- conflicted
+++ resolved
@@ -237,13 +237,8 @@
 Blockly.Blocks['controls_forRange'] = {
   // For range.
   category: 'Control',
-<<<<<<< HEAD
-  helpUrl : Blockly.Msg.LANG_CONTROLS_FORRANGE_HELPURL,
-  init : function() {
-=======
   helpUrl: Blockly.Msg.LANG_CONTROLS_FORRANGE_HELPURL,
   init: function () {
->>>>>>> 4f7c8579
     this.setColour(Blockly.CONTROL_CATEGORY_HUE);
     //this.setOutput(true, null);
     // Need to deal with variables here
@@ -314,11 +309,7 @@
   renameFree: function (freeSubstitution) {
     var indexVar = this.getFieldValue('VAR');
     var bodyFreeVars = Blockly.LexicalVariable.freeVariables(this.getInputTargetBlock('DO'));
-<<<<<<< HEAD
-    bodyFreeVars.delete(indexVar);
-=======
     bodyFreeVars.deleteName(indexVar);
->>>>>>> 4f7c8579
     var renamedBodyFreeVars = bodyFreeVars.renamed(freeSubstitution);
     if (renamedBodyFreeVars.isMember(indexVar)) { // Variable capture!
       var newIndexVar = Blockly.FieldLexicalVariable.nameNotIn(indexVar, renamedBodyFreeVars.toList());
@@ -328,15 +319,9 @@
       this.renameBound(new Blockly.Substitution(), freeSubstitution);
     }
   },
-<<<<<<< HEAD
-  freeVariables: function() { // return the free variables of this block
-    var result = Blockly.LexicalVariable.freeVariables(this.getInputTargetBlock('DO'));
-    result.delete(this.getFieldValue('VAR')); // Remove bound index variable from body free vars
-=======
   freeVariables: function () { // return the free variables of this block
     var result = Blockly.LexicalVariable.freeVariables(this.getInputTargetBlock('DO'));
     result.deleteName(this.getFieldValue('VAR')); // Remove bound index variable from body free vars
->>>>>>> 4f7c8579
     result.unite(Blockly.LexicalVariable.freeVariables(this.getInputTargetBlock('START')));
     result.unite(Blockly.LexicalVariable.freeVariables(this.getInputTargetBlock('END')));
     result.unite(Blockly.LexicalVariable.freeVariables(this.getInputTargetBlock('STEP')));
@@ -346,24 +331,14 @@
     }
     return result;
   },
-<<<<<<< HEAD
-  typeblock: [{ translatedName: Blockly.Msg.LANG_CONTROLS_FORRANGE_INPUT_ITEM }]
-=======
   typeblock: [{translatedName: Blockly.Msg.LANG_CONTROLS_FORRANGE_INPUT_ITEM}]
->>>>>>> 4f7c8579
 };
 
 Blockly.Blocks['controls_forEach'] = {
   // For each loop.
-<<<<<<< HEAD
-  category : 'Control',
-  helpUrl : Blockly.Msg.LANG_CONTROLS_FOREACH_HELPURL,
-  init : function() {
-=======
   category: 'Control',
   helpUrl: Blockly.Msg.LANG_CONTROLS_FOREACH_HELPURL,
   init: function () {
->>>>>>> 4f7c8579
     this.setColour(Blockly.CONTROL_CATEGORY_HUE);
     //this.setOutput(true, null);
     // [lyn, 10/07/13] Changed default name from "i" to "item"
@@ -423,11 +398,7 @@
   renameFree: function (freeSubstitution) {
     var indexVar = this.getFieldValue('VAR');
     var bodyFreeVars = Blockly.LexicalVariable.freeVariables(this.getInputTargetBlock('DO'));
-<<<<<<< HEAD
-    bodyFreeVars.delete(indexVar);
-=======
     bodyFreeVars.deleteName(indexVar);
->>>>>>> 4f7c8579
     var renamedBodyFreeVars = bodyFreeVars.renamed(freeSubstitution);
     if (renamedBodyFreeVars.isMember(indexVar)) { // Variable capture!
       var newIndexVar = Blockly.FieldLexicalVariable.nameNotIn(indexVar, renamedBodyFreeVars.toList());
@@ -437,15 +408,9 @@
       this.renameBound(new Blockly.Substitution(), freeSubstitution);
     }
   },
-<<<<<<< HEAD
-  freeVariables: function() { // return the free variables of this block
-    var result = Blockly.LexicalVariable.freeVariables(this.getInputTargetBlock('DO'));
-    result.delete(this.getFieldValue('VAR')); // Remove bound index variable from body free vars
-=======
   freeVariables: function () { // return the free variables of this block
     var result = Blockly.LexicalVariable.freeVariables(this.getInputTargetBlock('DO'));
     result.deleteName(this.getFieldValue('VAR')); // Remove bound index variable from body free vars
->>>>>>> 4f7c8579
     result.unite(Blockly.LexicalVariable.freeVariables(this.getInputTargetBlock('LIST')));
     if (this.nextConnection) {
       var nextBlock = this.nextConnection.targetBlock();
@@ -453,11 +418,7 @@
     }
     return result;
   },
-<<<<<<< HEAD
-  typeblock: [{ translatedName: Blockly.Msg.LANG_CONTROLS_FOREACH_INPUT_ITEM }]
-=======
   typeblock: [{translatedName: Blockly.Msg.LANG_CONTROLS_FOREACH_INPUT_ITEM}]
->>>>>>> 4f7c8579
 };
 
 /* [lyn 10/10/13] With parameter flydown changes,
@@ -517,15 +478,9 @@
 
 Blockly.Blocks['controls_while'] = {
   // While condition.
-<<<<<<< HEAD
-  category : 'Control',
-  helpUrl : Blockly.Msg.LANG_CONTROLS_WHILE_HELPURL,
-  init : function() {
-=======
   category: 'Control',
   helpUrl: Blockly.Msg.LANG_CONTROLS_WHILE_HELPURL,
   init: function () {
->>>>>>> 4f7c8579
     this.setColour(Blockly.CONTROL_CATEGORY_HUE);
     this.appendValueInput('TEST')
         .setCheck(Blockly.Blocks.Utilities.YailTypeToBlocklyType("boolean", Blockly.Blocks.Utilities.INPUT))
@@ -545,15 +500,9 @@
 // [lyn, 01/15/2013] Remove DO C-sockets because now handled more modularly by DO-THEN-RETURN block.
 Blockly.Blocks['controls_choose'] = {
   // Choose.
-<<<<<<< HEAD
-  category : 'Control',
-  helpUrl : Blockly.Msg.LANG_CONTROLS_CHOOSE_HELPURL,
-  init : function() {
-=======
   category: 'Control',
   helpUrl: Blockly.Msg.LANG_CONTROLS_CHOOSE_HELPURL,
   init: function () {
->>>>>>> 4f7c8579
     this.setColour(Blockly.CONTROL_CATEGORY_HUE);
     this.setOutput(true, null);
     this.appendValueInput('TEST')
@@ -619,31 +568,6 @@
 };
 
 /* [lyn 10/10/13] Hal doesn't like NOTHING. Must rethink
-<<<<<<< HEAD
-// [lyn, 01/15/2013] Added
-Blockly.Blocks.controls_nothing = {
-  // Expression for the nothing value
-  category: 'Control',
-  helpUrl: Blockly.Msg.LANG_CONTROLS_NOTHING_HELPURL,
-  init: function() {
-    this.setColour(Blockly.CONTROL_CATEGORY_HUE);
-    this.appendDummyInput()
-        .appendField("nothing");
-    this.setOutput(true, null);
-    this.setTooltip(Blockly.Msg.LANG_CONTROLS_NOTHING_TOOLTIP);
-  },
-  onchange: Blockly.WarningHandler.checkErrors,
-  typeblock: [{ translatedName: Blockly.Msg.LANG_CONTROLS_NOTHING_TITLE }]
-};
-*/
-
-
-Blockly.Blocks['controls_openAnotherScreen'] = {
-  // Open another screen
-  category : 'Control',
-  helpUrl : Blockly.Msg.LANG_CONTROLS_OPEN_ANOTHER_SCREEN_HELPURL,
-  init : function() {
-=======
  // [lyn, 01/15/2013] Added
  Blockly.Blocks.controls_nothing = {
  // Expression for the nothing value
@@ -666,7 +590,6 @@
   category: 'Control',
   helpUrl: Blockly.Msg.LANG_CONTROLS_OPEN_ANOTHER_SCREEN_HELPURL,
   init: function () {
->>>>>>> 4f7c8579
     this.setColour(Blockly.CONTROL_CATEGORY_HUE);
     this.appendValueInput('SCREEN')
         .appendField(Blockly.Msg.LANG_CONTROLS_OPEN_ANOTHER_SCREEN_TITLE)
@@ -681,15 +604,9 @@
 
 Blockly.Blocks['controls_openAnotherScreenWithStartValue'] = {
   // Open another screen with start value
-<<<<<<< HEAD
-  category : 'Control',
-  helpUrl : Blockly.Msg.LANG_CONTROLS_OPEN_ANOTHER_SCREEN_WITH_START_VALUE_HELPURL,
-  init : function() {
-=======
   category: 'Control',
   helpUrl: Blockly.Msg.LANG_CONTROLS_OPEN_ANOTHER_SCREEN_WITH_START_VALUE_HELPURL,
   init: function () {
->>>>>>> 4f7c8579
     this.setColour(Blockly.CONTROL_CATEGORY_HUE);
     this.appendValueInput('SCREENNAME')
         .setCheck(Blockly.Blocks.Utilities.YailTypeToBlocklyType("text", Blockly.Blocks.Utilities.INPUT))
@@ -707,15 +624,9 @@
 
 Blockly.Blocks['controls_getStartValue'] = {
   // Get start value
-<<<<<<< HEAD
-  category : 'Control',
-  helpUrl : Blockly.Msg.LANG_CONTROLS_GET_START_VALUE_HELPURL,
-  init : function() {
-=======
   category: 'Control',
   helpUrl: Blockly.Msg.LANG_CONTROLS_GET_START_VALUE_HELPURL,
   init: function () {
->>>>>>> 4f7c8579
     this.setColour(Blockly.CONTROL_CATEGORY_HUE);
     this.setOutput(true, null);
     this.appendDummyInput()
@@ -727,15 +638,9 @@
 
 Blockly.Blocks['controls_closeScreen'] = {
   // Close screen
-<<<<<<< HEAD
-  category : 'Control',
-  helpUrl : Blockly.Msg.LANG_CONTROLS_CLOSE_SCREEN_HELPURL,
-  init : function() {
-=======
   category: 'Control',
   helpUrl: Blockly.Msg.LANG_CONTROLS_CLOSE_SCREEN_HELPURL,
   init: function () {
->>>>>>> 4f7c8579
     this.setColour(Blockly.CONTROL_CATEGORY_HUE);
     this.appendDummyInput()
         .appendField(Blockly.Msg.LANG_CONTROLS_CLOSE_SCREEN_TITLE);
@@ -747,15 +652,9 @@
 
 Blockly.Blocks['controls_closeScreenWithValue'] = {
   // Close screen with value
-<<<<<<< HEAD
-  category : 'Control',
-  helpUrl : Blockly.Msg.LANG_CONTROLS_CLOSE_SCREEN_WITH_VALUE_HELPURL,
-  init : function() {
-=======
   category: 'Control',
   helpUrl: Blockly.Msg.LANG_CONTROLS_CLOSE_SCREEN_WITH_VALUE_HELPURL,
   init: function () {
->>>>>>> 4f7c8579
     this.setColour(Blockly.CONTROL_CATEGORY_HUE);
     this.appendValueInput('SCREEN')
         .appendField(Blockly.Msg.LANG_CONTROLS_CLOSE_SCREEN_WITH_VALUE_TITLE)
@@ -769,15 +668,9 @@
 
 Blockly.Blocks['controls_closeApplication'] = {
   // Close application
-<<<<<<< HEAD
-  category : 'Control',
-  helpUrl : Blockly.Msg.LANG_CONTROLS_CLOSE_APPLICATION_HELPURL,
-  init : function() {
-=======
   category: 'Control',
   helpUrl: Blockly.Msg.LANG_CONTROLS_CLOSE_APPLICATION_HELPURL,
   init: function () {
->>>>>>> 4f7c8579
     this.setColour(Blockly.CONTROL_CATEGORY_HUE);
     this.appendDummyInput().appendField(Blockly.Msg.LANG_CONTROLS_CLOSE_APPLICATION_TITLE);
     this.setPreviousStatement(true);
@@ -788,15 +681,6 @@
 
 Blockly.Blocks['controls_getPlainStartText'] = {
   // Get plain start text
-<<<<<<< HEAD
-  category : 'Control',
-  helpUrl : Blockly.Msg.LANG_CONTROLS_GET_PLAIN_START_TEXT_HELPURL,
-  init : function() {
-    this.setColour(Blockly.CONTROL_CATEGORY_HUE);
-    this.setOutput(true, Blockly.Blocks.Utilities.YailTypeToBlocklyType("text",Blockly.Blocks.Utilities.OUTPUT));
-    this.appendDummyInput()
-      .appendField(Blockly.Msg.LANG_CONTROLS_GET_PLAIN_START_TEXT_TITLE);
-=======
   category: 'Control',
   helpUrl: Blockly.Msg.LANG_CONTROLS_GET_PLAIN_START_TEXT_HELPURL,
   init: function () {
@@ -804,7 +688,6 @@
     this.setOutput(true, Blockly.Blocks.Utilities.YailTypeToBlocklyType("text", Blockly.Blocks.Utilities.OUTPUT));
     this.appendDummyInput()
         .appendField(Blockly.Msg.LANG_CONTROLS_GET_PLAIN_START_TEXT_TITLE);
->>>>>>> 4f7c8579
     this.setTooltip(Blockly.Msg.LANG_CONTROLS_GET_PLAIN_START_TEXT_TOOLTIP);
   },
   typeblock: [{translatedName: Blockly.Msg.LANG_CONTROLS_GET_PLAIN_START_TEXT_TITLE}]
@@ -812,15 +695,9 @@
 
 Blockly.Blocks['controls_closeScreenWithPlainText'] = {
   // Close screen with plain text
-<<<<<<< HEAD
-  category : 'Control',
-  helpUrl : Blockly.Msg.LANG_CONTROLS_CLOSE_SCREEN_WITH_PLAIN_TEXT_HELPURL,
-  init : function() {
-=======
   category: 'Control',
   helpUrl: Blockly.Msg.LANG_CONTROLS_CLOSE_SCREEN_WITH_PLAIN_TEXT_HELPURL,
   init: function () {
->>>>>>> 4f7c8579
     this.setColour(Blockly.CONTROL_CATEGORY_HUE);
     this.appendValueInput('TEXT')
         .setCheck(Blockly.Blocks.Utilities.YailTypeToBlocklyType("text", Blockly.Blocks.Utilities.INPUT))
